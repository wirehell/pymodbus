--- conflicted
+++ resolved
@@ -26,19 +26,16 @@
     command_classes={}
 from pymodbus import __version__, __author__, __maintainer__
 
-<<<<<<< HEAD
 with open('requirements.txt') as reqs:
     install_requires = [
         line for line in reqs.read().split('\n')
         if (line and not line.startswith('--'))
     ]
-=======
->>>>>>> 1e1af475
+    install_requires.append("pyserial >= 3.4")
 # --------------------------------------------------------------------------- #
 # configuration
 # --------------------------------------------------------------------------- #
 setup(
-<<<<<<< HEAD
     name="pymodbus",
     version=__version__,
     description="A fully featured modbus protocol stack in python",
@@ -47,16 +44,6 @@
         implemented using twisted/asyncio/tornado.  
         Its orignal goal was to allow simulation of thousands of modbus devices
         on a single machine for monitoring software testing.
-=======
-    name='pymodbus',
-    version=__version__,
-    description='A fully featured modbus protocol stack in python',
-    long_description="""
-        Pymodbus aims to be a fully implemented modbus protocol stack 
-        implemented using twisted.  Its orignal goal was to allow simulation 
-        of thousands of modbus devices on a single machine for monitoring 
-        software testing.
->>>>>>> 1e1af475
     """,
     classifiers=[
         'Development Status :: 4 - Beta',
@@ -84,9 +71,7 @@
     platforms=['Linux', 'Mac OS X', 'Win'],
     include_package_data=True,
     zip_safe=True,
-    install_requires=[
-        'pyserial >= 2.6'
-    ],
+    install_requires=install_requires,
     extras_require={
         'quality': [
             'coverage >= 3.5.3',
@@ -106,7 +91,3 @@
     test_suite='nose.collector',
     cmdclass=command_classes,
 )
-<<<<<<< HEAD
-
-=======
->>>>>>> 1e1af475
