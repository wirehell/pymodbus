'''
Diagnostic Record Read/Write
------------------------------

These need to be tied into a the current server context
or linked to the appropriate data
'''
import struct

from pymodbus.constants import ModbusStatus, ModbusPlusOperation
from pymodbus.pdu import ModbusRequest
from pymodbus.pdu import ModbusResponse
from pymodbus.device import ModbusControlBlock
from pymodbus.exceptions import NotImplementedException
from pymodbus.utilities import pack_bitstring

_MCB = ModbusControlBlock()


#---------------------------------------------------------------------------#
# Diagnostic Function Codes Base Classes
# diagnostic 08, 00-18,20
#---------------------------------------------------------------------------#
# TODO Make sure all the data is decoded from the response
#---------------------------------------------------------------------------#
class DiagnosticStatusRequest(ModbusRequest):
    '''
    This is a base class for all of the diagnostic request functions
    '''
    function_code = 0x08
    _rtu_frame_size = 8

    def __init__(self, **kwargs):
        '''
        Base initializer for a diagnostic request
        '''
        ModbusRequest.__init__(self, **kwargs)
        self.message = None

    def encode(self):
        '''
        Base encoder for a diagnostic response
        we encode the data set in self.message

        :returns: The encoded packet
        '''
        packet = struct.pack('>H', self.sub_function_code)
        if self.message is not None:
            if isinstance(self.message, str):
                packet += self.message
            elif isinstance(self.message, list):
                for piece in self.message:
                    packet += struct.pack('>H', piece)
            elif isinstance(self.message, int):
                packet += struct.pack('>H', self.message)
        return packet

    def decode(self, data):
        ''' Base decoder for a diagnostic request

        :param data: The data to decode into the function code
        '''
        self.sub_function_code, self.message = struct.unpack('>HH', data)
    
    def get_response_pdu_size(self):
        """
        Func_code (1 byte) + Sub function code (2 byte) + Data (2 * N bytes)
        :return: 
        """
        if not isinstance(self.message,list):
            self.message = [self.message]
        return 1 + 2 + 2 * len(self.message)



class DiagnosticStatusResponse(ModbusResponse):
    '''
    This is a base class for all of the diagnostic response functions

    It works by performing all of the encoding and decoding of variable
    data and lets the higher classes define what extra data to append
    and how to execute a request
    '''
    function_code = 0x08
    _rtu_frame_size = 8

    def __init__(self, **kwargs):
        '''
        Base initializer for a diagnostic response
        '''
        ModbusResponse.__init__(self, **kwargs)
        self.message = None

    def encode(self):
        '''
        Base encoder for a diagnostic response
        we encode the data set in self.message

        :returns: The encoded packet
        '''
        packet = struct.pack('>H', self.sub_function_code)
        if self.message is not None:
            if isinstance(self.message, str):
                packet += self.message
            elif isinstance(self.message, list):
                for piece in self.message:
                    packet += struct.pack('>H', piece)
            elif isinstance(self.message, int):
                packet += struct.pack('>H', self.message)
        return packet

    def decode(self, data):
        ''' Base decoder for a diagnostic response

        :param data: The data to decode into the function code
        '''
        self.sub_function_code, self.message = struct.unpack('>HH', data)


class DiagnosticStatusSimpleRequest(DiagnosticStatusRequest):
    '''
    A large majority of the diagnostic functions are simple
    status request functions.  They work by sending 0x0000
    as data and their function code and they are returned
    2 bytes of data.

    If a function inherits this, they only need to implement
    the execute method
    '''

    def __init__(self, data=0x0000, **kwargs):
        '''
        General initializer for a simple diagnostic request

        The data defaults to 0x0000 if not provided as over half
        of the functions require it.

        :param data: The data to send along with the request
        '''
        DiagnosticStatusRequest.__init__(self, **kwargs)
        self.message = data

    def execute(self, *args):
        ''' Base function to raise if not implemented '''
        raise NotImplementedException("Diagnostic Message Has No Execute Method")


class DiagnosticStatusSimpleResponse(DiagnosticStatusResponse):
    '''
    A large majority of the diagnostic functions are simple
    status request functions.  They work by sending 0x0000
    as data and their function code and they are returned
    2 bytes of data.
    '''

    def __init__(self, data=0x0000, **kwargs):
        ''' General initializer for a simple diagnostic response

        :param data: The resulting data to return to the client
        '''
        DiagnosticStatusResponse.__init__(self, **kwargs)
        self.message = data


#---------------------------------------------------------------------------#
# Diagnostic Sub Code 00
#---------------------------------------------------------------------------#
class ReturnQueryDataRequest(DiagnosticStatusRequest):
    '''
    The data passed in the request data field is to be returned (looped back)
    in the response. The entire response message should be identical to the
    request.
    '''
    sub_function_code = 0x0000

    def __init__(self, message=0x0000, **kwargs):
        ''' Initializes a new instance of the request

        :param message: The message to send to loopback
        '''
        DiagnosticStatusRequest.__init__(self, **kwargs)
        if isinstance(message, list):
            self.message = message
        else:
            self.message = [message]

    def execute(self, *args):
        ''' Executes the loopback request (builds the response)

        :returns: The populated loopback response message
        '''
        return ReturnQueryDataResponse(self.message)


class ReturnQueryDataResponse(DiagnosticStatusResponse):
    '''
    The data passed in the request data field is to be returned (looped back)
    in the response. The entire response message should be identical to the
    request.
    '''
    sub_function_code = 0x0000

    def __init__(self, message=0x0000, **kwargs):
        ''' Initializes a new instance of the response

        :param message: The message to loopback
        '''
        DiagnosticStatusResponse.__init__(self, **kwargs)
        if isinstance(message, list):
            self.message = message
        else: self.message = [message]


#---------------------------------------------------------------------------#
# Diagnostic Sub Code 01
#---------------------------------------------------------------------------#
class RestartCommunicationsOptionRequest(DiagnosticStatusRequest):
    '''
    The remote device serial line port must be initialized and restarted, and
    all of its communications event counters are cleared. If the port is
    currently in Listen Only Mode, no response is returned. This function is
    the only one that brings the port out of Listen Only Mode. If the port is
    not currently in Listen Only Mode, a normal response is returned. This
    occurs before the restart is executed.
    '''
    sub_function_code = 0x0001

    def __init__(self, toggle=False, **kwargs):
        ''' Initializes a new request

        :param toggle: Set to True to toggle, False otherwise
        '''
        DiagnosticStatusRequest.__init__(self, **kwargs)
        if toggle:
            self.message   = [ModbusStatus.On]
        else: self.message = [ModbusStatus.Off]

    def execute(self, *args):
        ''' Clear event log and restart

        :returns: The initialized response message
        '''
        #if _MCB.ListenOnly:
        return RestartCommunicationsOptionResponse(self.message)

<<<<<<< HEAD
       
=======

>>>>>>> f46edae1
class RestartCommunicationsOptionResponse(DiagnosticStatusResponse):
    '''
    The remote device serial line port must be initialized and restarted, and
    all of its communications event counters are cleared. If the port is
    currently in Listen Only Mode, no response is returned. This function is
    the only one that brings the port out of Listen Only Mode. If the port is
    not currently in Listen Only Mode, a normal response is returned. This
    occurs before the restart is executed.
    '''
    sub_function_code = 0x0001

    def __init__(self, toggle=False, **kwargs):
        ''' Initializes a new response

        :param toggle: Set to True if we toggled, False otherwise
        '''
        DiagnosticStatusResponse.__init__(self, **kwargs)
        if toggle:
            self.message   = [ModbusStatus.On]
        else: self.message = [ModbusStatus.Off]


#---------------------------------------------------------------------------#
# Diagnostic Sub Code 02
#---------------------------------------------------------------------------#
class ReturnDiagnosticRegisterRequest(DiagnosticStatusSimpleRequest):
    '''
    The contents of the remote device's 16-bit diagnostic register are
    returned in the response
    '''
    sub_function_code = 0x0002

    def execute(self, *args):
        ''' Execute the diagnostic request on the given device

        :returns: The initialized response message
        '''
        #if _MCB.isListenOnly():
        register = pack_bitstring(_MCB.getDiagnosticRegister())
        return ReturnDiagnosticRegisterResponse(register)


class ReturnDiagnosticRegisterResponse(DiagnosticStatusSimpleResponse):
    '''
    The contents of the remote device's 16-bit diagnostic register are
    returned in the response
    '''
    sub_function_code = 0x0002


#---------------------------------------------------------------------------#
# Diagnostic Sub Code 03
#---------------------------------------------------------------------------#
class ChangeAsciiInputDelimiterRequest(DiagnosticStatusSimpleRequest):
    '''
    The character 'CHAR' passed in the request data field becomes the end of
    message delimiter for future messages (replacing the default LF
    character). This function is useful in cases of a Line Feed is not
    required at the end of ASCII messages.
    '''
    sub_function_code = 0x0003

    def execute(self, *args):
        ''' Execute the diagnostic request on the given device

        :returns: The initialized response message
        '''
        char = (self.message & 0xff00) >> 8
        _MCB.Delimiter = char
        return ChangeAsciiInputDelimiterResponse(self.message)


class ChangeAsciiInputDelimiterResponse(DiagnosticStatusSimpleResponse):
    '''
    The character 'CHAR' passed in the request data field becomes the end of
    message delimiter for future messages (replacing the default LF
    character). This function is useful in cases of a Line Feed is not
    required at the end of ASCII messages.
    '''
    sub_function_code = 0x0003


#---------------------------------------------------------------------------#
# Diagnostic Sub Code 04
#---------------------------------------------------------------------------#
class ForceListenOnlyModeRequest(DiagnosticStatusSimpleRequest):
    '''
    Forces the addressed remote device to its Listen Only Mode for MODBUS
    communications.  This isolates it from the other devices on the network,
    allowing them to continue communicating without interruption from the
    addressed remote device. No response is returned.
    '''
    sub_function_code = 0x0004

    def execute(self, *args):
        ''' Execute the diagnostic request on the given device

        :returns: The initialized response message
        '''
        _MCB.ListenOnly = True
        return ForceListenOnlyModeResponse()


class ForceListenOnlyModeResponse(DiagnosticStatusResponse):
    '''
    Forces the addressed remote device to its Listen Only Mode for MODBUS
    communications.  This isolates it from the other devices on the network,
    allowing them to continue communicating without interruption from the
    addressed remote device. No response is returned.

    This does not send a response
    '''
    sub_function_code = 0x0004
    should_respond    = False

    def __init__(self, **kwargs):
        ''' Initializer to block a return response
        '''
        DiagnosticStatusResponse.__init__(self, **kwargs)
        self.message = []


#---------------------------------------------------------------------------#
# Diagnostic Sub Code 10
#---------------------------------------------------------------------------#
class ClearCountersRequest(DiagnosticStatusSimpleRequest):
    '''
    The goal is to clear ll counters and the diagnostic register.
    Also, counters are cleared upon power-up
    '''
    sub_function_code = 0x000A

    def execute(self, *args):
        ''' Execute the diagnostic request on the given device

        :returns: The initialized response message
        '''
        _MCB.reset()
        return ClearCountersResponse(self.message)


class ClearCountersResponse(DiagnosticStatusSimpleResponse):
    '''
    The goal is to clear ll counters and the diagnostic register.
    Also, counters are cleared upon power-up
    '''
    sub_function_code = 0x000A


#---------------------------------------------------------------------------#
# Diagnostic Sub Code 11
#---------------------------------------------------------------------------#
class ReturnBusMessageCountRequest(DiagnosticStatusSimpleRequest):
    '''
    The response data field returns the quantity of messages that the
    remote device has detected on the communications systems since its last
    restart, clear counters operation, or power-up
    '''
    sub_function_code = 0x000B

    def execute(self, *args):
        ''' Execute the diagnostic request on the given device

        :returns: The initialized response message
        '''
        count = _MCB.Counter.BusMessage
        return ReturnBusMessageCountResponse(count)


class ReturnBusMessageCountResponse(DiagnosticStatusSimpleResponse):
    '''
    The response data field returns the quantity of messages that the
    remote device has detected on the communications systems since its last
    restart, clear counters operation, or power-up
    '''
    sub_function_code = 0x000B


#---------------------------------------------------------------------------#
# Diagnostic Sub Code 12
#---------------------------------------------------------------------------#
class ReturnBusCommunicationErrorCountRequest(DiagnosticStatusSimpleRequest):
    '''
    The response data field returns the quantity of CRC errors encountered
    by the remote device since its last restart, clear counter operation, or
    power-up
    '''
    sub_function_code = 0x000C

    def execute(self, *args):
        ''' Execute the diagnostic request on the given device

        :returns: The initialized response message
        '''
        count = _MCB.Counter.BusCommunicationError
        return ReturnBusCommunicationErrorCountResponse(count)


class ReturnBusCommunicationErrorCountResponse(DiagnosticStatusSimpleResponse):
    '''
    The response data field returns the quantity of CRC errors encountered
    by the remote device since its last restart, clear counter operation, or
    power-up
    '''
    sub_function_code = 0x000C


#---------------------------------------------------------------------------#
# Diagnostic Sub Code 13
#---------------------------------------------------------------------------#
class ReturnBusExceptionErrorCountRequest(DiagnosticStatusSimpleRequest):
    '''
    The response data field returns the quantity of modbus exception
    responses returned by the remote device since its last restart,
    clear counters operation, or power-up
    '''
    sub_function_code = 0x000D

    def execute(self, *args):
        ''' Execute the diagnostic request on the given device

        :returns: The initialized response message
        '''
        count = _MCB.Counter.BusExceptionError
        return ReturnBusExceptionErrorCountResponse(count)


class ReturnBusExceptionErrorCountResponse(DiagnosticStatusSimpleResponse):
    '''
    The response data field returns the quantity of modbus exception
    responses returned by the remote device since its last restart,
    clear counters operation, or power-up
    '''
    sub_function_code = 0x000D


#---------------------------------------------------------------------------#
# Diagnostic Sub Code 14
#---------------------------------------------------------------------------#
class ReturnSlaveMessageCountRequest(DiagnosticStatusSimpleRequest):
    '''
    The response data field returns the quantity of messages addressed to the
    remote device, or broadcast, that the remote device has processed since
    its last restart, clear counters operation, or power-up
    '''
    sub_function_code = 0x000E

    def execute(self, *args):
        ''' Execute the diagnostic request on the given device

        :returns: The initialized response message
        '''
        count = _MCB.Counter.SlaveMessage
        return ReturnSlaveMessageCountResponse(count)


class ReturnSlaveMessageCountResponse(DiagnosticStatusSimpleResponse):
    '''
    The response data field returns the quantity of messages addressed to the
    remote device, or broadcast, that the remote device has processed since
    its last restart, clear counters operation, or power-up
    '''
    sub_function_code = 0x000E


#---------------------------------------------------------------------------#
# Diagnostic Sub Code 15
#---------------------------------------------------------------------------#
class ReturnSlaveNoResponseCountRequest(DiagnosticStatusSimpleRequest):
    '''
    The response data field returns the quantity of messages addressed to the
    remote device, or broadcast, that the remote device has processed since
    its last restart, clear counters operation, or power-up
    '''
    sub_function_code = 0x000F

    def execute(self, *args):
        ''' Execute the diagnostic request on the given device

        :returns: The initialized response message
        '''
        count = _MCB.Counter.SlaveNoResponse
        return ReturnSlaveNoReponseCountResponse(count)


class ReturnSlaveNoReponseCountResponse(DiagnosticStatusSimpleResponse):
    '''
    The response data field returns the quantity of messages addressed to the
    remote device, or broadcast, that the remote device has processed since
    its last restart, clear counters operation, or power-up
    '''
    sub_function_code = 0x000F


#---------------------------------------------------------------------------#
# Diagnostic Sub Code 16
#---------------------------------------------------------------------------#
class ReturnSlaveNAKCountRequest(DiagnosticStatusSimpleRequest):
    '''
    The response data field returns the quantity of messages addressed to the
    remote device for which it returned a Negative Acknowledge (NAK) exception
    response, since its last restart, clear counters operation, or power-up.
    Exception responses are described and listed in section 7 .
    '''
    sub_function_code = 0x0010

    def execute(self, *args):
        ''' Execute the diagnostic request on the given device

        :returns: The initialized response message
        '''
        count = _MCB.Counter.SlaveNAK
        return ReturnSlaveNAKCountResponse(count)


class ReturnSlaveNAKCountResponse(DiagnosticStatusSimpleResponse):
    '''
    The response data field returns the quantity of messages addressed to the
    remote device for which it returned a Negative Acknowledge (NAK) exception
    response, since its last restart, clear counters operation, or power-up.
    Exception responses are described and listed in section 7.
    '''
    sub_function_code = 0x0010


#---------------------------------------------------------------------------#
# Diagnostic Sub Code 17
#---------------------------------------------------------------------------#
class ReturnSlaveBusyCountRequest(DiagnosticStatusSimpleRequest):
    '''
    The response data field returns the quantity of messages addressed to the
    remote device for which it returned a Slave Device Busy exception response,
    since its last restart, clear counters operation, or power-up.
    '''
    sub_function_code = 0x0011

    def execute(self, *args):
        ''' Execute the diagnostic request on the given device

        :returns: The initialized response message
        '''
        count = _MCB.Counter.SlaveBusy
        return ReturnSlaveBusyCountResponse(count)


class ReturnSlaveBusyCountResponse(DiagnosticStatusSimpleResponse):
    '''
    The response data field returns the quantity of messages addressed to the
    remote device for which it returned a Slave Device Busy exception response,
    since its last restart, clear counters operation, or power-up.
    '''
    sub_function_code = 0x0011


#---------------------------------------------------------------------------#
# Diagnostic Sub Code 18
#---------------------------------------------------------------------------#
class ReturnSlaveBusCharacterOverrunCountRequest(DiagnosticStatusSimpleRequest):
    '''
    The response data field returns the quantity of messages addressed to the
    remote device that it could not handle due to a character overrun condition,
    since its last restart, clear counters operation, or power-up. A character
    overrun is caused by data characters arriving at the port faster than they
    can be stored, or by the loss of a character due to a hardware malfunction.
    '''
    sub_function_code = 0x0012

    def execute(self, *args):
        ''' Execute the diagnostic request on the given device

        :returns: The initialized response message
        '''
        count = _MCB.Counter.BusCharacterOverrun
        return ReturnSlaveBusCharacterOverrunCountResponse(count)


class ReturnSlaveBusCharacterOverrunCountResponse(DiagnosticStatusSimpleResponse):
    '''
    The response data field returns the quantity of messages addressed to the
    remote device that it could not handle due to a character overrun condition,
    since its last restart, clear counters operation, or power-up. A character
    overrun is caused by data characters arriving at the port faster than they
    can be stored, or by the loss of a character due to a hardware malfunction.
    '''
    sub_function_code = 0x0012


#---------------------------------------------------------------------------#
# Diagnostic Sub Code 19
#---------------------------------------------------------------------------#
class ReturnIopOverrunCountRequest(DiagnosticStatusSimpleRequest):
    '''
    An IOP overrun is caused by data characters arriving at the port
    faster than they can be stored, or by the loss of a character due
    to a hardware malfunction.  This function is specific to the 884.
    '''
    sub_function_code = 0x0013

    def execute(self, *args):
        ''' Execute the diagnostic request on the given device

        :returns: The initialized response message
        '''
        count = _MCB.Counter.BusCharacterOverrun
        return ReturnIopOverrunCountResponse(count)


class ReturnIopOverrunCountResponse(DiagnosticStatusSimpleResponse):
    '''
    The response data field returns the quantity of messages
    addressed to the slave that it could not handle due to an 884
    IOP overrun condition, since its last restart, clear counters
    operation, or power-up.
    '''
    sub_function_code = 0x0013


#---------------------------------------------------------------------------#
# Diagnostic Sub Code 20
#---------------------------------------------------------------------------#
class ClearOverrunCountRequest(DiagnosticStatusSimpleRequest):
    '''
    Clears the overrun error counter and reset the error flag

    An error flag should be cleared, but nothing else in the
    specification mentions is, so it is ignored.
    '''
    sub_function_code = 0x0014

    def execute(self, *args):
        ''' Execute the diagnostic request on the given device

        :returns: The initialized response message
        '''
        _MCB.Counter.BusCharacterOverrun = 0x0000
        return ClearOverrunCountResponse(self.message)


class ClearOverrunCountResponse(DiagnosticStatusSimpleResponse):
    '''
    Clears the overrun error counter and reset the error flag
    '''
    sub_function_code = 0x0014


#---------------------------------------------------------------------------#
# Diagnostic Sub Code 21
#---------------------------------------------------------------------------#
class GetClearModbusPlusRequest(DiagnosticStatusSimpleRequest):
    '''
    In addition to the Function code (08) and Subfunction code
    (00 15 hex) in the query, a two-byte Operation field is used
    to specify either a 'Get Statistics' or a 'Clear Statistics'
    operation.  The two operations are exclusive - the 'Get'
    operation cannot clear the statistics, and the 'Clear'
    operation does not return statistics prior to clearing
    them. Statistics are also cleared on power-up of the slave
    device.
    '''
    sub_function_code = 0x0015

    def execute(self, *args):
        ''' Execute the diagnostic request on the given device

        :returns: The initialized response message
        '''
        message = None # the clear operation does not return info
        if self.message == ModbusPlusOperation.ClearStatistics:
            _MCB.Plus.reset()
        else: message = _MCB.Plus.encode()
        return GetClearModbusPlusResponse(message)


class GetClearModbusPlusResponse(DiagnosticStatusSimpleResponse):
    '''
    Returns a series of 54 16-bit words (108 bytes) in the data field
    of the response (this function differs from the usual two-byte
    length of the data field). The data contains the statistics for
    the Modbus Plus peer processor in the slave device.
    '''
    sub_function_code = 0x0015


#---------------------------------------------------------------------------#
# Exported symbols
#---------------------------------------------------------------------------#
__all__ = [
    "DiagnosticStatusRequest", "DiagnosticStatusResponse",
    "ReturnQueryDataRequest", "ReturnQueryDataResponse",
    "RestartCommunicationsOptionRequest", "RestartCommunicationsOptionResponse",
    "ReturnDiagnosticRegisterRequest", "ReturnDiagnosticRegisterResponse",
    "ChangeAsciiInputDelimiterRequest", "ChangeAsciiInputDelimiterResponse",
    "ForceListenOnlyModeRequest", "ForceListenOnlyModeResponse",
    "ClearCountersRequest", "ClearCountersResponse",
    "ReturnBusMessageCountRequest", "ReturnBusMessageCountResponse",
    "ReturnBusCommunicationErrorCountRequest", "ReturnBusCommunicationErrorCountResponse",
    "ReturnBusExceptionErrorCountRequest", "ReturnBusExceptionErrorCountResponse",
    "ReturnSlaveMessageCountRequest", "ReturnSlaveMessageCountResponse",
    "ReturnSlaveNoResponseCountRequest", "ReturnSlaveNoReponseCountResponse",
    "ReturnSlaveNAKCountRequest", "ReturnSlaveNAKCountResponse",
    "ReturnSlaveBusyCountRequest", "ReturnSlaveBusyCountResponse",
    "ReturnSlaveBusCharacterOverrunCountRequest", "ReturnSlaveBusCharacterOverrunCountResponse",
    "ReturnIopOverrunCountRequest", "ReturnIopOverrunCountResponse",
    "ClearOverrunCountRequest", "ClearOverrunCountResponse",
    "GetClearModbusPlusRequest", "GetClearModbusPlusResponse",
]<|MERGE_RESOLUTION|>--- conflicted
+++ resolved
@@ -243,11 +243,6 @@
         #if _MCB.ListenOnly:
         return RestartCommunicationsOptionResponse(self.message)
 
-<<<<<<< HEAD
-       
-=======
-
->>>>>>> f46edae1
 class RestartCommunicationsOptionResponse(DiagnosticStatusResponse):
     '''
     The remote device serial line port must be initialized and restarted, and
