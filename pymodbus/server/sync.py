"""
Implementation of a Threaded Modbus Server
------------------------------------------

"""
from binascii import b2a_hex
import serial
import socket
import ssl
import traceback

from pymodbus.constants import Defaults
from pymodbus.utilities import hexlify_packets
from pymodbus.factory import ServerDecoder
from pymodbus.datastore import ModbusServerContext
from pymodbus.device import ModbusControlBlock
from pymodbus.device import ModbusDeviceIdentification
from pymodbus.transaction import *
from pymodbus.exceptions import NotImplementedException, NoSuchSlaveException
from pymodbus.pdu import ModbusExceptions as merror
from pymodbus.compat import socketserver, byte2int
from pymodbus.server.tls_helper import sslctx_provider

# --------------------------------------------------------------------------- #
# Logging
# --------------------------------------------------------------------------- #
import logging
_logger = logging.getLogger(__name__)


# --------------------------------------------------------------------------- #
# Protocol Handlers
# --------------------------------------------------------------------------- #

class ModbusBaseRequestHandler(socketserver.BaseRequestHandler):
    """ Implements the modbus server protocol

    This uses the socketserver.BaseRequestHandler to implement
    the client handler.
    """
    running = False
    framer = None
    
    def setup(self):
        """ Callback for when a client connects
        """
        _logger.debug("Client Connected [%s:%s]" % self.client_address)
        self.running = True
        self.framer = self.server.framer(self.server.decoder, client=None)
        self.server.threads.append(self)

    def finish(self):
        """ Callback for when a client disconnects
        """
        _logger.debug("Client Disconnected [%s:%s]" % self.client_address)
        self.server.threads.remove(self)

    def execute(self, request):
        """ The callback to call with the resulting message

        :param request: The decoded request message
        """
        broadcast = False
        try:
            if self.server.broadcast_enable and request.unit_id == 0:
                broadcast = True
                # if broadcasting then execute on all slave contexts, note response will be ignored
                for unit_id in self.server.context.slaves():
                    response = request.execute(self.server.context[unit_id])
            else:
                context = self.server.context[request.unit_id]
                response = request.execute(context)
        except NoSuchSlaveException as ex:
            _logger.debug("requested slave does "
                          "not exist: %s" % request.unit_id )
            if self.server.ignore_missing_slaves:
                return  # the client will simply timeout waiting for a response
            response = request.doException(merror.GatewayNoResponse)
        except Exception as ex:
            _logger.debug("Datastore unable to fulfill request: "
                          "%s; %s", ex, traceback.format_exc())
            response = request.doException(merror.SlaveFailure)
        # no response when broadcasting
        if not broadcast:
            response.transaction_id = request.transaction_id
            response.unit_id = request.unit_id
            self.send(response)

    # ----------------------------------------------------------------------- #
    # Base class implementations
    # ----------------------------------------------------------------------- #
    def handle(self):
        """ Callback when we receive any data
        """
        raise NotImplementedException("Method not implemented"
                                      " by derived class")

    def send(self, message):
        """ Send a request (string) to the network

        :param message: The unencoded modbus response
        """
        raise NotImplementedException("Method not implemented "
                                      "by derived class")


class ModbusSingleRequestHandler(ModbusBaseRequestHandler):
    """ Implements the modbus server protocol

    This uses the socketserver.BaseRequestHandler to implement
    the client handler for a single client(serial clients)
    """
    def handle(self):
        """ Callback when we receive any data
        """
        while self.running:
            try:
                data = self.request.recv(1024)
                if data:
                    units = self.server.context.slaves()
                    if not isinstance(units, (list, tuple)):
                        units = [units]
                    # if broadcast is enabled make sure to process requests to address 0
                    if self.server.broadcast_enable:
                        if 0 not in units:
                            units.append(0)
                    single = self.server.context.single
                    self.framer.processIncomingPacket(data, self.execute,
                                                      units, single=single)
            except Exception as msg:
                # Since we only have a single socket, we cannot exit
                # Clear frame buffer
                self.framer.resetFrame()
                _logger.debug("Error: Socket error occurred %s" % msg)

    def send(self, message):
        """ Send a request (string) to the network

        :param message: The unencoded modbus response
        """
        if message.should_respond:
            # self.server.control.Counter.BusMessage += 1
            pdu = self.framer.buildPacket(message)
            if _logger.isEnabledFor(logging.DEBUG):
                _logger.debug('send: [%s]- %s' % (message, b2a_hex(pdu)))
            return self.request.send(pdu)


class CustomSingleRequestHandler(ModbusSingleRequestHandler):

    def __init__(self, request, client_address, server):
        self.request = request
        self.client_address = client_address
        self.server = server
        self.running = True
        self.setup()


class ModbusConnectedRequestHandler(ModbusBaseRequestHandler):
    """ Implements the modbus server protocol

    This uses the socketserver.BaseRequestHandler to implement
    the client handler for a connected protocol (TCP).
    """

    def handle(self):
        """Callback when we receive any data, until self.running becomes False.
        Blocks indefinitely awaiting data.  If shutdown is required, then the
        global socket.settimeout(<seconds>) may be used, to allow timely
        checking of self.running.  However, since this also affects socket
        connects, if there are outgoing socket connections used in the same
        program, then these will be prevented, if the specfied timeout is too
        short.  Hence, this is unreliable.

        To respond to Modbus...Server.server_close() (which clears each
        handler's self.running), derive from this class to provide an
        alternative handler that awakens from time to time when no input is
        available and checks self.running.
        Use Modbus...Server( handler=... ) keyword to supply the alternative
        request handler class.

        """
        reset_frame = False
        while self.running:
            try:
                units = self.server.context.slaves()
                data = self.request.recv(1024)
                if not data:
                    self.running = False
                else:
                    if not isinstance(units, (list, tuple)):
                        units = [units]
                    # if broadcast is enabled make sure to
                    # process requests to address 0
                    if self.server.broadcast_enable:
                        if 0 not in units:
                            units.append(0)

                if _logger.isEnabledFor(logging.DEBUG):
                    _logger.debug('Handling data: ' + hexlify_packets(data))
                single = self.server.context.single
                self.framer.processIncomingPacket(data, self.execute, units,
                                                  single=single)
            except socket.timeout as msg:
                if _logger.isEnabledFor(logging.DEBUG):
                    _logger.debug("Socket timeout occurred %s", msg)
                reset_frame = True
            except socket.error as msg:
                _logger.error("Socket error occurred %s" % msg)
                self.running = False
            except:
                _logger.error("Socket exception occurred "
                              "%s" % traceback.format_exc() )
                self.running = False
                reset_frame = True
            finally:
                if reset_frame:
                    self.framer.resetFrame()
                    reset_frame = False

    def send(self, message):
        """ Send a request (string) to the network

        :param message: The unencoded modbus response
        """
        if message.should_respond:
            # self.server.control.Counter.BusMessage += 1
            pdu = self.framer.buildPacket(message)
            if _logger.isEnabledFor(logging.DEBUG):
                _logger.debug('send: [%s]- %s' % (message, b2a_hex(pdu)))
            return self.request.send(pdu)


class ModbusDisconnectedRequestHandler(ModbusBaseRequestHandler):
    """ Implements the modbus server protocol

    This uses the socketserver.BaseRequestHandler to implement
    the client handler for a disconnected protocol (UDP). The
    only difference is that we have to specify who to send the
    resulting packet data to.
    """
    socket = None

    def handle(self):
        """ Callback when we receive any data
        """
        reset_frame = False
        while self.running:
            try:
                data, self.socket = self.request
                if not data:
                    self.running = False
                    data = b''
                if _logger.isEnabledFor(logging.DEBUG):
                    _logger.debug('Handling data: ' + hexlify_packets(data))
                # if not self.server.control.ListenOnly:
                units = self.server.context.slaves()
                single = self.server.context.single
                self.framer.processIncomingPacket(data, self.execute,
                                                  units, single=single)
            except socket.timeout: pass
            except socket.error as msg:
                _logger.error("Socket error occurred %s" % msg)
                self.running = False
                reset_frame = True
            except Exception as msg:
                _logger.error(msg)
                self.running = False
                reset_frame = True
            finally:
                # Reset data after processing
                self.request = (None, self.socket)
                if reset_frame:
                    self.framer.resetFrame()
                    reset_frame = False

    def send(self, message):
        """ Send a request (string) to the network

        :param message: The unencoded modbus response
        """
        if message.should_respond:
            #self.server.control.Counter.BusMessage += 1
            pdu = self.framer.buildPacket(message)
            if _logger.isEnabledFor(logging.DEBUG):
                _logger.debug('send: [%s]- %s' % (message, b2a_hex(pdu)))
            return self.socket.sendto(pdu, self.client_address)


# --------------------------------------------------------------------------- #
# Server Implementations
# --------------------------------------------------------------------------- #
class ModbusTcpServer(socketserver.ThreadingTCPServer):
    """
    A modbus threaded tcp socket server

    We inherit and overload the socket server so that we
    can control the client threads as well as have a single
    server context instance.
    """

    def __init__(self, context, framer=None, identity=None,
                 address=None, handler=None, allow_reuse_address=False,
                 **kwargs):
        """ Overloaded initializer for the socket server

        If the identify structure is not passed in, the ModbusControlBlock
        uses its own empty structure.

        :param context: The ModbusServerContext datastore
        :param framer: The framer strategy to use
        :param identity: An optional identify structure
        :param address: An optional (interface, port) to bind to.
        :param handler: A handler for each client session; default is
                        ModbusConnectedRequestHandler
        :param allow_reuse_address: Whether the server will allow the
                        reuse of an address.
        :param ignore_missing_slaves: True to not send errors on a request 
                        to a missing slave
        :param broadcast_enable: True to treat unit_id 0 as broadcast address,
                        False to treat 0 as any other unit_id
        """
        self.threads = []
        self.allow_reuse_address = allow_reuse_address
        self.decoder = ServerDecoder()
        self.framer = framer or ModbusSocketFramer
        self.context = context or ModbusServerContext()
        self.control = ModbusControlBlock()
        self.address = address or ("", Defaults.Port)
        self.handler = handler or ModbusConnectedRequestHandler
        self.ignore_missing_slaves = kwargs.pop('ignore_missing_slaves',
                                                Defaults.IgnoreMissingSlaves)
        self.broadcast_enable = kwargs.pop('broadcast_enable',
                                           Defaults.broadcast_enable)

        if isinstance(identity, ModbusDeviceIdentification):
            self.control.Identity.update(identity)

        socketserver.ThreadingTCPServer.__init__(self, self.address,
                                                 self.handler,
                                                 **kwargs)

    def process_request(self, request, client):
        """ Callback for connecting a new client thread

        :param request: The request to handle
        :param client: The address of the client
        """
        _logger.debug("Started thread to serve client at " + str(client))
        socketserver.ThreadingTCPServer.process_request(self, request, client)

    def shutdown(self):
        """ Stops the serve_forever loop.

        Overridden to signal handlers to stop.
        """
        for thread in self.threads:
            thread.running = False
        socketserver.ThreadingTCPServer.shutdown(self)

    def server_close(self):
        """ Callback for stopping the running server
        """
        _logger.debug("Modbus server stopped")
        self.socket.close()
        for thread in self.threads:
            thread.running = False


class ModbusTlsServer(ModbusTcpServer):
    """
    A modbus threaded TLS server

    We inherit and overload the ModbusTcpServer so that we
    can control the client threads as well as have a single
    server context instance.
    """

    def __init__(self, context, framer=None, identity=None, address=None,
                 sslctx=None, certfile=None, keyfile=None, password=None,
                 reqclicert=False, handler=None, allow_reuse_address=False,
                 **kwargs):
        """ Overloaded initializer for the ModbusTcpServer

        If the identify structure is not passed in, the ModbusControlBlock
        uses its own empty structure.

        :param context: The ModbusServerContext datastore
        :param framer: The framer strategy to use
        :param identity: An optional identify structure
        :param address: An optional (interface, port) to bind to.
        :param sslctx: The SSLContext to use for TLS (default None and auto
                       create)
        :param certfile: The cert file path for TLS (used if sslctx is None)
        :param keyfile: The key file path for TLS (used if sslctx is None)
        :param password: The password for for decrypting the private key file
        :param reqclicert: Force the sever request client's certificate
        :param handler: A handler for each client session; default is
                        ModbusConnectedRequestHandler
        :param allow_reuse_address: Whether the server will allow the
                        reuse of an address.
        :param ignore_missing_slaves: True to not send errors on a request
                        to a missing slave
        :param broadcast_enable: True to treat unit_id 0 as broadcast address,
                        False to treat 0 as any other unit_id
        """
<<<<<<< HEAD
        self.sslctx = sslctx_provider(sslctx, certfile, keyfile, password,
                                      reqclicert)
=======
        framer = framer or ModbusTlsFramer
        self.sslctx = sslctx
        if self.sslctx is None:
            self.sslctx = ssl.create_default_context()
            self.sslctx.load_cert_chain(certfile=certfile, keyfile=keyfile)
            # According to MODBUS/TCP Security Protocol Specification, it is
            # TLSv2 at least
            self.sslctx.options |= ssl.OP_NO_TLSv1_1
            self.sslctx.options |= ssl.OP_NO_TLSv1
            self.sslctx.options |= ssl.OP_NO_SSLv3
            self.sslctx.options |= ssl.OP_NO_SSLv2
        self.sslctx.verify_mode = ssl.CERT_OPTIONAL
        self.sslctx.check_hostname = False
>>>>>>> 406683d5

        ModbusTcpServer.__init__(self, context, framer, identity, address,
                                 handler, allow_reuse_address, **kwargs)

    def server_activate(self):
        """ Callback for starting listening over TLS connection
        """
        self.socket = self.sslctx.wrap_socket(self.socket, server_side=True)
        socketserver.ThreadingTCPServer.server_activate(self)


class ModbusUdpServer(socketserver.ThreadingUDPServer):
    """
    A modbus threaded udp socket server

    We inherit and overload the socket server so that we
    can control the client threads as well as have a single
    server context instance.
    """

    def __init__(self, context, framer=None, identity=None, address=None,
                 handler=None, **kwargs):
        """ Overloaded initializer for the socket server

        If the identify structure is not passed in, the ModbusControlBlock
        uses its own empty structure.

        :param context: The ModbusServerContext datastore
        :param framer: The framer strategy to use
        :param identity: An optional identify structure
        :param address: An optional (interface, port) to bind to.
        :param handler: A handler for each client session; default is
                            ModbusDisonnectedRequestHandler
        :param ignore_missing_slaves: True to not send errors on a request
                            to a missing slave
        :param broadcast_enable: True to treat unit_id 0 as broadcast address,
                            False to treat 0 as any other unit_id
        """
        self.threads = []
        self.decoder = ServerDecoder()
        self.framer = framer  or ModbusSocketFramer
        self.context = context or ModbusServerContext()
        self.control = ModbusControlBlock()
        self.address = address or ("", Defaults.Port)
        self.handler = handler or ModbusDisconnectedRequestHandler
        self.ignore_missing_slaves = kwargs.pop('ignore_missing_slaves',
                                                Defaults.IgnoreMissingSlaves)
        self.broadcast_enable = kwargs.pop('broadcast_enable',
                                           Defaults.broadcast_enable)

        if isinstance(identity, ModbusDeviceIdentification):
            self.control.Identity.update(identity)

        socketserver.ThreadingUDPServer.__init__(self,
            self.address, self.handler, **kwargs)
        # self._BaseServer__shutdown_request = True

    def process_request(self, request, client):
        """ Callback for connecting a new client thread

        :param request: The request to handle
        :param client: The address of the client
        """
        packet, socket = request # TODO I might have to rewrite
        _logger.debug("Started thread to serve client at " + str(client))
        socketserver.ThreadingUDPServer.process_request(self, request, client)

    def server_close(self):
        """ Callback for stopping the running server
        """
        _logger.debug("Modbus server stopped")
        self.socket.close()
        for thread in self.threads:
            thread.running = False


class ModbusSerialServer(object):
    """
    A modbus threaded serial socket server

    We inherit and overload the socket server so that we
    can control the client threads as well as have a single
    server context instance.
    """

    handler = None

    def __init__(self, context, framer=None, identity=None, **kwargs):
        """ Overloaded initializer for the socket server

        If the identify structure is not passed in, the ModbusControlBlock
        uses its own empty structure.

        :param context: The ModbusServerContext datastore
        :param framer: The framer strategy to use
        :param identity: An optional identify structure
        :param port: The serial port to attach to
        :param stopbits: The number of stop bits to use
        :param bytesize: The bytesize of the serial messages
        :param parity: Which kind of parity to use
        :param baudrate: The baud rate to use for the serial device
        :param timeout: The timeout to use for the serial device
        :param ignore_missing_slaves: True to not send errors on a request
                            to a missing slave
        :param broadcast_enable: True to treat unit_id 0 as broadcast address,
                            False to treat 0 as any other unit_id
        """
        self.threads = []
        self.decoder = ServerDecoder()
        self.framer = framer or ModbusAsciiFramer
        self.context = context or ModbusServerContext()
        self.control = ModbusControlBlock()

        if isinstance(identity, ModbusDeviceIdentification):
            self.control.Identity.update(identity)

        self.device = kwargs.get('port', 0)
        self.stopbits = kwargs.get('stopbits', Defaults.Stopbits)
        self.bytesize = kwargs.get('bytesize', Defaults.Bytesize)
        self.parity = kwargs.get('parity',   Defaults.Parity)
        self.baudrate = kwargs.get('baudrate', Defaults.Baudrate)
        self.timeout = kwargs.get('timeout',  Defaults.Timeout)
        self.ignore_missing_slaves = kwargs.get('ignore_missing_slaves',
                                                Defaults.IgnoreMissingSlaves)
        self.broadcast_enable = kwargs.get('broadcast_enable',
                                           Defaults.broadcast_enable)
        self.socket = None
        if self._connect():
            self.is_running = True
            self._build_handler()

    def _connect(self):
        """ Connect to the serial server

        :returns: True if connection succeeded, False otherwise
        """
        if self.socket: return True
        try:
            self.socket = serial.Serial(port=self.device,
                                        timeout=self.timeout,
                                        bytesize=self.bytesize,
                                        stopbits=self.stopbits,
                                        baudrate=self.baudrate,
                                        parity=self.parity)
        except serial.SerialException as msg:
            _logger.error(msg)
        return self.socket is not None

    def _build_handler(self):
        """ A helper method to create and monkeypatch
            a serial handler.

        :returns: A patched handler
        """

        request = self.socket
        request.send = request.write
        request.recv = request.read
        self.handler = CustomSingleRequestHandler(request,
                                                  (self.device, self.device),
                                                  self)

    def serve_forever(self):
        """ Callback for connecting a new client thread
        """
        if self._connect():
            _logger.debug("Started thread to serve client")
            if not self.handler:
                self._build_handler()
            while self.is_running:
                if hasattr(self.handler, "response_manipulator"):
                    self.handler.response_manipulator()
                else:
                    self.handler.handle()
        else:
            _logger.error("Error opening serial port , "
                          "Unable to start server!!")

    def server_close(self):
        """ Callback for stopping the running server
        """
        _logger.debug("Modbus server stopped")
        self.is_running = False
        self.handler.finish()
        self.handler.running = False
        self.handler = None
        self.socket.close()


# --------------------------------------------------------------------------- #
# Creation Factories
# --------------------------------------------------------------------------- #
def StartTcpServer(context=None, identity=None, address=None,
                   custom_functions=[], **kwargs):
    """ A factory to start and run a tcp modbus server

    :param context: The ModbusServerContext datastore
    :param identity: An optional identify structure
    :param address: An optional (interface, port) to bind to.
    :param custom_functions: An optional list of custom function classes
        supported by server instance.
    :param ignore_missing_slaves: True to not send errors on a request to a
                                      missing slave
    """
    framer = kwargs.pop("framer", ModbusSocketFramer)
    server = ModbusTcpServer(context, framer, identity, address, **kwargs)

    for f in custom_functions:
        server.decoder.register(f)
    server.serve_forever()


def StartTlsServer(context=None, identity=None, address=None, sslctx=None,
                   certfile=None, keyfile=None, password=None, reqclicert=False,
                   custom_functions=[], **kwargs):
    """ A factory to start and run a tls modbus server

    :param context: The ModbusServerContext datastore
    :param identity: An optional identify structure
    :param address: An optional (interface, port) to bind to.
    :param sslctx: The SSLContext to use for TLS (default None and auto create)
    :param certfile: The cert file path for TLS (used if sslctx is None)
    :param keyfile: The key file path for TLS (used if sslctx is None)
    :param password: The password for for decrypting the private key file
    :param reqclicert: Force the sever request client's certificate
    :param custom_functions: An optional list of custom function classes
        supported by server instance.
    :param ignore_missing_slaves: True to not send errors on a request to a
                                      missing slave
    """
    framer = kwargs.pop("framer", ModbusTlsFramer)
    server = ModbusTlsServer(context, framer, identity, address, sslctx,
                             certfile, keyfile, password, reqclicert, **kwargs)

    for f in custom_functions:
        server.decoder.register(f)
    server.serve_forever()


def StartUdpServer(context=None, identity=None, address=None,
                   custom_functions=[], **kwargs):
    """ A factory to start and run a udp modbus server

    :param context: The ModbusServerContext datastore
    :param identity: An optional identify structure
    :param address: An optional (interface, port) to bind to.
    :param custom_functions: An optional list of custom function classes
        supported by server instance.
    :param framer: The framer to operate with (default ModbusSocketFramer)
    :param ignore_missing_slaves: True to not send errors on a request
                                    to a missing slave
    """
    framer = kwargs.pop('framer', ModbusSocketFramer)
    server = ModbusUdpServer(context, framer, identity, address, **kwargs)
    for f in custom_functions:
        server.decoder.register(f)
    server.serve_forever()


def StartSerialServer(context=None, identity=None,  custom_functions=[],
                      **kwargs):
    """ A factory to start and run a serial modbus server

    :param context: The ModbusServerContext datastore
    :param identity: An optional identify structure
    :param custom_functions: An optional list of custom function classes
        supported by server instance.
    :param framer: The framer to operate with (default ModbusAsciiFramer)
    :param port: The serial port to attach to
    :param stopbits: The number of stop bits to use
    :param bytesize: The bytesize of the serial messages
    :param parity: Which kind of parity to use
    :param baudrate: The baud rate to use for the serial device
    :param timeout: The timeout to use for the serial device
    :param ignore_missing_slaves: True to not send errors on a request to a
                                  missing slave
    """
    framer = kwargs.pop('framer', ModbusAsciiFramer)
    server = ModbusSerialServer(context, framer, identity, **kwargs)
    for f in custom_functions:
        server.decoder.register(f)
    server.serve_forever()

# --------------------------------------------------------------------------- #
# Exported symbols
# --------------------------------------------------------------------------- #


__all__ = [
    "StartTcpServer", "StartTlsServer", "StartUdpServer", "StartSerialServer"
]
<|MERGE_RESOLUTION|>--- conflicted
+++ resolved
@@ -404,10 +404,6 @@
         :param broadcast_enable: True to treat unit_id 0 as broadcast address,
                         False to treat 0 as any other unit_id
         """
-<<<<<<< HEAD
-        self.sslctx = sslctx_provider(sslctx, certfile, keyfile, password,
-                                      reqclicert)
-=======
         framer = framer or ModbusTlsFramer
         self.sslctx = sslctx
         if self.sslctx is None:
@@ -421,7 +417,6 @@
             self.sslctx.options |= ssl.OP_NO_SSLv2
         self.sslctx.verify_mode = ssl.CERT_OPTIONAL
         self.sslctx.check_hostname = False
->>>>>>> 406683d5
 
         ModbusTcpServer.__init__(self, context, framer, identity, address,
                                  handler, allow_reuse_address, **kwargs)
@@ -700,7 +695,7 @@
                                   missing slave
     """
     framer = kwargs.pop('framer', ModbusAsciiFramer)
-    server = ModbusSerialServer(context, framer, identity, **kwargs)
+    server = ModbusSerialServer(context, framer, identity=identity, **kwargs)
     for f in custom_functions:
         server.decoder.register(f)
     server.serve_forever()
