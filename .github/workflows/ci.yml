--- conflicted
+++ resolved
@@ -40,16 +40,6 @@
               3.7: docker://python:3.7-buster
               3.8: docker://python:3.8-buster
               3.9: docker://python:3.9-buster
-<<<<<<< HEAD
-#          - name: Windows
-#            runs-on: windows-latest
-#            python_platform: win32
-#            matrix: windows
-          - name: macOS
-            runs-on: macos-latest
-            python_platform: darwin
-            matrix: macos
-=======
               pypy2: docker://pypy:2-jessie
               pypy3: docker://pypy:3-stretch
           - name: Windows
@@ -59,11 +49,10 @@
             openssl:
               x86: win32
               x64: win64
-#          - name: macOS
-#            runs-on: macos-latest
-#            python_platform: darwin
-#            matrix: macos
->>>>>>> f2ce1398
+          - name: macOS
+            runs-on: macos-latest
+            python_platform: darwin
+            matrix: macos
         python:
           - name: CPython 2.7
             tox: py27
@@ -71,8 +60,6 @@
             docker: 2.7
             matrix: 2.7
             implementation: cpython
-<<<<<<< HEAD
-=======
           - name: PyPy 2.7
             tox: pypy27
             action: pypy-2.7
@@ -80,7 +67,6 @@
             matrix: 2.7
             implementation: pypy
             openssl_msvc_version: 2019
->>>>>>> f2ce1398
           - name: CPython 3.6
             tox: py36
             action: 3.6
@@ -105,8 +91,6 @@
             docker: 3.9
             matrix: 3.9
             implementation: cpython
-<<<<<<< HEAD
-=======
           - name: PyPy 3.6
             tox: pypy36
             action: pypy-3.6
@@ -121,7 +105,6 @@
             matrix: 3.7
             implementation: pypy
             openssl_msvc_version: 2019
->>>>>>> f2ce1398
         arch:
           - name: x86
             action: x86
