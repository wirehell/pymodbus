#!/usr/bin/env python
import asyncio
import logging
import time

import asynctest
import pytest
import ssl

from pymodbus.compat import IS_PYTHON3, PYTHON_VERSION

_logger = logging.getLogger()
if IS_PYTHON3:  # Python 3
    from asynctest.mock import patch, Mock, MagicMock

from pymodbus.device import ModbusDeviceIdentification
from pymodbus.server.async_io import StartTcpServer, StartTlsServer, StartUdpServer, StopServer, ModbusServerFactory
from pymodbus.datastore import ModbusSequentialDataBlock
from pymodbus.datastore import ModbusSlaveContext, ModbusServerContext
from pymodbus.exceptions import NoSuchSlaveException

# ---------------------------------------------------------------------------#
# Fixture
# ---------------------------------------------------------------------------#
import platform
from distutils.version import LooseVersion

IS_DARWIN = platform.system().lower() == "darwin"
OSX_SIERRA = LooseVersion("10.12")
if IS_DARWIN:
    IS_HIGH_SIERRA_OR_ABOVE = OSX_SIERRA < LooseVersion(platform.mac_ver()[0])
    SERIAL_PORT = '/dev/ptyp0' if not IS_HIGH_SIERRA_OR_ABOVE else '/dev/ttyp0'
else:
    IS_HIGH_SIERRA_OR_ABOVE = False
    SERIAL_PORT = "/dev/ptmx"


@pytest.mark.skipif(PYTHON_VERSION < (3, 5), reason="requires python3.5 or above")
class AsyncioServerTest(asynctest.TestCase):
    """
    This is the unittest for the pymodbus.server.asyncio module

    The scope of this unit test is the life-cycle management of the network
    connections and server objects.

    This unittest suite does not attempt to test any of the underlying protocol details
    """

    # -----------------------------------------------------------------------#
    # Setup/TearDown
    # -----------------------------------------------------------------------#
    def setUp(self):
        """
        Initialize the test environment by setting up a dummy store and context
        """
        self.store = ModbusSlaveContext(di=ModbusSequentialDataBlock(0, [17] * 100),
                                        co=ModbusSequentialDataBlock(0, [17] * 100),
                                        hr=ModbusSequentialDataBlock(0, [17] * 100),
                                        ir=ModbusSequentialDataBlock(0, [17] * 100))
        self.context = ModbusServerContext(slaves=self.store, single=True)

    def tearDown(self):
        """ Cleans up the test environment """
        pass

    # -----------------------------------------------------------------------#
    # Test ModbusConnectedRequestHandler
<<<<<<< HEAD
    # -----------------------------------------------------------------------#
    async def testStartTcpServer(self):
        """ Test that the modbus tcp asyncio server starts correctly """
=======
    #-----------------------------------------------------------------------#
    @asyncio.coroutine
    @pytest.mark.skipif(not IS_PYTHON3, reason="requires python3.4 or above")
    def testStartTcpServer(self):
        ''' Test that the modbus tcp asyncio server starts correctly '''
>>>>>>> 7ad71700
        identity = ModbusDeviceIdentification(info={0x00: 'VendorName'})
        self.loop = asynctest.Mock(self.loop)
        server = await StartTcpServer(context=self.context, loop=self.loop, identity=identity)
        assert server.control.Identity.VendorName == 'VendorName'
        if PYTHON_VERSION >= (3, 6):
            self.loop.create_server.assert_called_once()

    @pytest.mark.skipif(PYTHON_VERSION < (3, 7), reason="requires python3.7 or above")
    async def testTcpServerServeNoDefer(self):
        """ Test StartTcpServer without deferred start (immediate execution of server) """
        with patch('asyncio.base_events.Server.serve_forever', new_callable=asynctest.CoroutineMock) as serve:
            server = await StartTcpServer(context=self.context, address=("127.0.0.1", 0), loop=self.loop,
                                          defer_start=False)
            serve.assert_awaited()

    @pytest.mark.skipif(PYTHON_VERSION < (3, 7), reason="requires python3.7 or above")
    async def testTcpServerServeForever(self):
        """ Test StartTcpServer serve_forever() method """
        with patch('asyncio.base_events.Server.serve_forever', new_callable=asynctest.CoroutineMock) as serve:
            server = await StartTcpServer(context=self.context, address=("127.0.0.1", 0), loop=self.loop)
            await server.serve_forever()
            serve.assert_awaited()

<<<<<<< HEAD
    async def testTcpServerServeForeverTwice(self):
        """ Call on serve_forever() twice should result in a runtime error """
        server = await StartTcpServer(context=self.context, address=("127.0.0.1", 0), loop=self.loop)
=======
    @asyncio.coroutine
    @pytest.mark.skipif(not IS_PYTHON3, reason="requires python3.4 or above")
    def testTcpServerServeForeverTwice(self):
        ''' Call on serve_forever() twice should result in a runtime error '''
        server = yield from StartTcpServer(context=self.context,address=("127.0.0.1", 0), loop=self.loop)
>>>>>>> 7ad71700
        if PYTHON_VERSION >= (3, 7):
            server_task = asyncio.create_task(server.serve_forever())
        else:
            server_task = asyncio.ensure_future(server.serve_forever())
        await server.serving
        with pytest.raises(RuntimeError):
            await server.serve_forever()
        server.server_close()

<<<<<<< HEAD
    async def testTcpServerReceiveData(self):
        """ Test data sent on socket is received by internals - doesn't not process data """
=======
    @asyncio.coroutine
    @pytest.mark.skipif(not IS_PYTHON3, reason="requires python3.4 or above")
    def testTcpServerReceiveData(self):
        ''' Test data sent on socket is received by internals - doesn't not process data '''
>>>>>>> 7ad71700
        data = b'\x01\x00\x00\x00\x00\x06\x01\x03\x00\x00\x00\x19'
        server = await StartTcpServer(context=self.context, address=("127.0.0.1", 0), loop=self.loop)
        if PYTHON_VERSION >= (3, 7):
            server_task = asyncio.create_task(server.serve_forever())
        else:
            server_task = asyncio.ensure_future(server.serve_forever())
        await server.serving
        with patch('pymodbus.transaction.ModbusSocketFramer.processIncomingPacket', new_callable=Mock) as process:
            # process = server.framer.processIncomingPacket = Mock()
            connected = self.loop.create_future()
            random_port = server.server.sockets[0].getsockname()[1]  # get the random server port

            class BasicClient(asyncio.BaseProtocol):
                def connection_made(self, transport):
                    self.transport = transport
                    self.transport.write(data)
                    connected.set_result(True)

                def eof_received(self):
                    pass

            transport, protocol = await self.loop.create_connection(BasicClient, host='127.0.0.1', port=random_port)
            await asyncio.sleep(0.1)  # this may be better done by making an internal hook in the actual implementation
            # if this unit test fails on a machine, see if increasing the sleep time makes a difference, if it does
            # blame author for a fix

            if PYTHON_VERSION >= (3, 6):
                process.assert_called_once()
            assert process.call_args[1]["data"] == data
            server.server_close()

<<<<<<< HEAD
    async def testTcpServerRoundtrip(self):
        """ Test sending and receiving data on tcp socket """
        data = b"\x01\x00\x00\x00\x00\x06\x01\x03\x00\x00\x00\x01"  # unit 1, read register
        expected_response = b'\x01\x00\x00\x00\x00\x05\x01\x03\x02\x00\x11'  # value of 17 as per context
        server = await StartTcpServer(context=self.context, address=("127.0.0.1", 0), loop=self.loop)
=======
    @asyncio.coroutine
    @pytest.mark.skipif(not IS_PYTHON3, reason="requires python3.4 or above")
    def testTcpServerRoundtrip(self):
        ''' Test sending and receiving data on tcp socket '''
        data = b"\x01\x00\x00\x00\x00\x06\x01\x03\x00\x00\x00\x01" # unit 1, read register
        expected_response = b'\x01\x00\x00\x00\x00\x05\x01\x03\x02\x00\x11' # value of 17 as per context
        server = yield from StartTcpServer(context=self.context,address=("127.0.0.1", 0),loop=self.loop)
>>>>>>> 7ad71700
        if PYTHON_VERSION >= (3, 7):
            server_task = asyncio.create_task(server.serve_forever())
        else:
            server_task = asyncio.ensure_future(server.serve_forever())
        await server.serving

        random_port = server.server.sockets[0].getsockname()[1]  # get the random server port

        connected, done = self.loop.create_future(), self.loop.create_future()
        received_value = None

        class BasicClient(asyncio.BaseProtocol):
            def connection_made(self, transport):
                self.transport = transport
                self.transport.write(data)
                connected.set_result(True)

            def data_received(self, data):
                nonlocal received_value, done
                received_value = data
                done.set_result(True)

            def eof_received(self):
                pass

        transport, protocol = await self.loop.create_connection(BasicClient, host='127.0.0.1', port=random_port)
        await asyncio.wait_for(done, timeout=0.1)

        assert received_value == expected_response

        transport.close()
        await asyncio.sleep(0)
        server.server_close()

<<<<<<< HEAD
    async def testTcpServerConnectionLost(self):
        """ Test tcp stream interruption """
=======
    @asyncio.coroutine
    @pytest.mark.skipif(not IS_PYTHON3, reason="requires python3.4 or above")
    def testTcpServerConnectionLost(self):
        ''' Test tcp stream interruption '''
>>>>>>> 7ad71700
        data = b"\x01\x00\x00\x00\x00\x06\x01\x01\x00\x00\x00\x01"
        server = await StartTcpServer(context=self.context, address=("127.0.0.1", 0), loop=self.loop)

        if PYTHON_VERSION >= (3, 7):
            server_task = asyncio.create_task(server.serve_forever())
        else:
            server_task = asyncio.ensure_future(server.serve_forever())
        await server.serving

        random_port = server.server.sockets[0].getsockname()[1]  # get the random server port

        step1 = self.loop.create_future()
        # done = self.loop.create_future()
        # received_value = None
        time.sleep(1)

        class BasicClient(asyncio.BaseProtocol):
            def connection_made(self, transport):
                self.transport = transport
                step1.set_result(True)

        transport, protocol = await self.loop.create_connection(BasicClient, host='127.0.0.1', port=random_port)
        await step1
        await asyncio.sleep(0.2)
        assert len(server.active_connections) == 1

        protocol.transport.close()  # close isn't synchronous and there's no notification that it's done
        # so we have to wait a bit
        await asyncio.sleep(0.2)
        assert len(server.active_connections) == 0

        server.server_close()

<<<<<<< HEAD
    async def testTcpServerCloseActiveConnection(self):
        """ Test server_close() while there are active TCP connections """
=======
    @asyncio.coroutine
    @pytest.mark.skipif(not IS_PYTHON3, reason="requires python3.4 or above")
    def testTcpServerCloseActiveConnection(self):
        ''' Test server_close() while there are active TCP connections '''
>>>>>>> 7ad71700
        data = b"\x01\x00\x00\x00\x00\x06\x01\x01\x00\x00\x00\x01"
        server = await StartTcpServer(context=self.context, address=("127.0.0.1", 0), loop=self.loop)
        if PYTHON_VERSION >= (3, 7):
            server_task = asyncio.create_task(server.serve_forever())
        else:
            server_task = asyncio.ensure_future(server.serve_forever())
        await server.serving

        random_port = server.server.sockets[0].getsockname()[1]  # get the random server port

        step1 = self.loop.create_future()
        done = self.loop.create_future()
        received_value = None

        class BasicClient(asyncio.BaseProtocol):
            def connection_made(self, transport):
                self.transport = transport
                step1.set_result(True)

        transport, protocol = await self.loop.create_connection(BasicClient, host='127.0.0.1', port=random_port)
        await step1

        server.server_close()

        # close isn't synchronous and there's no notification that it's done
        # so we have to wait a bit
<<<<<<< HEAD
        await asyncio.sleep(0.0)
        assert len(server.active_connections) == 0

    async def testTcpServerNoSlave(self):
        """ Test unknown slave unit exception """
        context = ModbusServerContext(slaves={0x01: self.store, 0x02: self.store}, single=False)
        data = b"\x01\x00\x00\x00\x00\x06\x05\x03\x00\x00\x00\x01"  # get slave 5 function 3 (holding register)
        server = await StartTcpServer(context=context, address=("127.0.0.1", 0), loop=self.loop)
=======
        yield from asyncio.sleep(0.0)
        self.assertTrue( len(server.active_connections) == 0 )

    @asyncio.coroutine
    @pytest.mark.skipif(not IS_PYTHON3, reason="requires python3.4 or above")
    def testTcpServerNoSlave(self):
        ''' Test unknown slave unit exception '''
        context = ModbusServerContext(slaves={0x01: self.store, 0x02: self.store  }, single=False)
        data = b"\x01\x00\x00\x00\x00\x06\x05\x03\x00\x00\x00\x01" # get slave 5 function 3 (holding register)
        server = yield from StartTcpServer(context=context,address=("127.0.0.1", 0),loop=self.loop)
>>>>>>> 7ad71700
        if PYTHON_VERSION >= (3, 7):
            server_task = asyncio.create_task(server.serve_forever())
        else:
            server_task = asyncio.ensure_future(server.serve_forever())
        await server.serving
        connect, receive, eof = self.loop.create_future(), self.loop.create_future(), self.loop.create_future()
        received_data = None
        random_port = server.server.sockets[0].getsockname()[1]  # get the random server port

        class BasicClient(asyncio.BaseProtocol):
            def connection_made(self, transport):
                _logger.debug("Client connected")
                self.transport = transport
                transport.write(data)
                connect.set_result(True)

            def data_received(self, data):
                _logger.debug("Client received data")
                receive.set_result(True)
                received_data = data

            def eof_received(self):
                _logger.debug("Client stream eof")
                eof.set_result(True)

        transport, protocol = await self.loop.create_connection(BasicClient, host='127.0.0.1', port=random_port)
        await asyncio.wait_for(connect, timeout=0.1)
        assert not eof.done()
        server.server_close()

<<<<<<< HEAD
    async def testTcpServerModbusError(self):
        """ Test sending garbage data on a TCP socket should drop the connection """
=======
    @asyncio.coroutine
    @pytest.mark.skipif(not IS_PYTHON3, reason="requires python3.4 or above")
    def testTcpServerModbusError(self):
        ''' Test sending garbage data on a TCP socket should drop the connection '''
>>>>>>> 7ad71700
        data = b"\x01\x00\x00\x00\x00\x06\x01\x03\x00\x00\x00\x01"  # get slave 5 function 3 (holding register)
        server = await StartTcpServer(context=self.context, address=("127.0.0.1", 0), loop=self.loop)
        if PYTHON_VERSION >= (3, 7):
            server_task = asyncio.create_task(server.serve_forever())
        else:
            server_task = asyncio.ensure_future(server.serve_forever())
        await server.serving
        with patch("pymodbus.register_read_message.ReadHoldingRegistersRequest.execute",
                   side_effect=NoSuchSlaveException):
            connect, receive, eof = self.loop.create_future(), self.loop.create_future(), self.loop.create_future()
            received_data = None
            random_port = server.server.sockets[0].getsockname()[1]  # get the random server port

            class BasicClient(asyncio.BaseProtocol):
                def connection_made(self, transport):
                    _logger.debug("Client connected")
                    self.transport = transport
                    transport.write(data)
                    connect.set_result(True)

                def data_received(self, data):
                    _logger.debug("Client received data")
                    receive.set_result(True)
                    received_data = data

                def eof_received(self):
                    _logger.debug("Client stream eof")
                    eof.set_result(True)

            transport, protocol = await self.loop.create_connection(BasicClient, host='127.0.0.1', port=random_port)
            await asyncio.wait_for(connect, timeout=0.1)
            await asyncio.wait_for(receive, timeout=0.1)
            assert not eof.done()
            transport.close()
            server.server_close()

<<<<<<< HEAD
    async def testTcpServerInternalException(self):
        """ Test sending garbage data on a TCP socket should drop the connection """
=======
    @asyncio.coroutine
    @pytest.mark.skipif(not IS_PYTHON3, reason="requires python3.4 or above")
    def testTcpServerInternalException(self):
        ''' Test sending garbage data on a TCP socket should drop the connection '''
>>>>>>> 7ad71700
        data = b"\x01\x00\x00\x00\x00\x06\x01\x03\x00\x00\x00\x01"  # get slave 5 function 3 (holding register)
        server = await StartTcpServer(context=self.context, address=("127.0.0.1", 0), loop=self.loop)
        if PYTHON_VERSION >= (3, 7):
            server_task = asyncio.create_task(server.serve_forever())
        else:
            server_task = asyncio.ensure_future(server.serve_forever())
        await server.serving
        with patch("pymodbus.register_read_message.ReadHoldingRegistersRequest.execute",
                   side_effect=Exception):
            connect, receive, eof = self.loop.create_future(), self.loop.create_future(), self.loop.create_future()
            received_data = None
            random_port = server.server.sockets[0].getsockname()[1]  # get the random server port

            class BasicClient(asyncio.BaseProtocol):
                def connection_made(self, transport):
                    _logger.debug("Client connected")
                    self.transport = transport
                    transport.write(data)
                    connect.set_result(True)

                def data_received(self, data):
                    _logger.debug("Client received data")
                    receive.set_result(True)
                    received_data = data

                def eof_received(self):
                    _logger.debug("Client stream eof")
                    eof.set_result(True)

            transport, protocol = await self.loop.create_connection(BasicClient, host='127.0.0.1', port=random_port)
            await asyncio.wait_for(connect, timeout=0.1)
            await asyncio.wait_for(receive, timeout=0.1)
            assert not eof.done()

            transport.close()
            server.server_close()

    # -----------------------------------------------------------------------#
    # Test ModbusTlsProtocol
<<<<<<< HEAD
    # -----------------------------------------------------------------------#
    async def testStartTlsServer(self):
        """ Test that the modbus tls asyncio server starts correctly """
=======
    #-----------------------------------------------------------------------#
    @asyncio.coroutine
    @pytest.mark.skipif(not IS_PYTHON3, reason="requires python3.4 or above")
    def testStartTlsServer(self):
        ''' Test that the modbus tls asyncio server starts correctly '''
>>>>>>> 7ad71700
        with patch.object(ssl.SSLContext, 'load_cert_chain') as mock_method:
            identity = ModbusDeviceIdentification(info={0x00: 'VendorName'})
            self.loop = asynctest.Mock(self.loop)
            server = await StartTlsServer(context=self.context, loop=self.loop, identity=identity)
            assert server.control.Identity.VendorName == 'VendorName'
            assert server.sslctx is not None
            if PYTHON_VERSION >= (3, 6):
                self.loop.create_server.assert_called_once()

    @pytest.mark.skipif(PYTHON_VERSION < (3, 7), reason="requires python3.7 or above")
    async def testTlsServerServeNoDefer(self):
        """ Test StartTcpServer without deferred start (immediate execution of server) """
        with patch('asyncio.base_events.Server.serve_forever', new_callable=asynctest.CoroutineMock) as serve:
            with patch.object(ssl.SSLContext, 'load_cert_chain') as mock_method:
                server = await StartTlsServer(context=self.context, address=("127.0.0.1", 0), loop=self.loop,
                                              defer_start=False)
                serve.assert_awaited()

    @pytest.mark.skipif(PYTHON_VERSION < (3, 7), reason="requires python3.7 or above")
    async def testTlsServerServeForever(self):
        """ Test StartTcpServer serve_forever() method """
        with patch('asyncio.base_events.Server.serve_forever', new_callable=asynctest.CoroutineMock) as serve:
            with patch.object(ssl.SSLContext, 'load_cert_chain') as mock_method:
                server = await StartTlsServer(context=self.context, address=("127.0.0.1", 0), loop=self.loop)
                await server.serve_forever()
                serve.assert_awaited()

<<<<<<< HEAD
    async def testTlsServerServeForeverTwice(self):
        """ Call on serve_forever() twice should result in a runtime error """
=======
    @asyncio.coroutine
    @pytest.mark.skipif(not IS_PYTHON3, reason="requires python3.4 or above")
    def testTlsServerServeForeverTwice(self):
        ''' Call on serve_forever() twice should result in a runtime error '''
>>>>>>> 7ad71700
        with patch.object(ssl.SSLContext, 'load_cert_chain') as mock_method:
            server = await StartTlsServer(context=self.context, address=("127.0.0.1", 0), loop=self.loop)
            if PYTHON_VERSION >= (3, 7):
                server_task = asyncio.create_task(server.serve_forever())
            else:
                server_task = asyncio.ensure_future(server.serve_forever())
            await server.serving
            with pytest.raises(RuntimeError):
                await server.serve_forever()
            server.server_close()

    # -----------------------------------------------------------------------#
    # Test ModbusUdpProtocol
    # -----------------------------------------------------------------------#

<<<<<<< HEAD
    async def testStartUdpServer(self):
        """ Test that the modbus udp asyncio server starts correctly """
=======
    @asyncio.coroutine
    @pytest.mark.skipif(not IS_PYTHON3, reason="requires python3.4 or above")
    def testStartUdpServer(self):
        ''' Test that the modbus udp asyncio server starts correctly '''
>>>>>>> 7ad71700
        identity = ModbusDeviceIdentification(info={0x00: 'VendorName'})
        self.loop = asynctest.Mock(self.loop)
        server = await StartUdpServer(context=self.context, loop=self.loop, identity=identity)
        assert server.control.Identity.VendorName == 'VendorName'
        if PYTHON_VERSION >= (3, 6):
            self.loop.create_datagram_endpoint.assert_called_once()

    # async def testUdpServerServeNoDefer(self):
    #     """ Test StartUdpServer without deferred start - NOT IMPLEMENTED - this test is hard to do without additional
    #       internal plumbing added to the implementation """
    #     asyncio.base_events.Server.serve_forever = asynctest.CoroutineMock()
    #     server = await StartUdpServer(address=("127.0.0.1", 0), loop=self.loop, defer_start=False)
    #     server.server.serve_forever.assert_awaited()

    @pytest.mark.skipif(PYTHON_VERSION < (3, 7), reason="requires python3.7 or above")
    async def testUdpServerServeForeverStart(self):
        """ Test StartUdpServer serve_forever() method """
        with patch('asyncio.base_events.Server.serve_forever', new_callable=asynctest.CoroutineMock) as serve:
            server = await StartTcpServer(context=self.context, address=("127.0.0.1", 0), loop=self.loop)
            await server.serve_forever()
            serve.assert_awaited()

<<<<<<< HEAD
    async def testUdpServerServeForeverClose(self):
        """ Test StartUdpServer serve_forever() method """
        server = await StartUdpServer(context=self.context, address=("127.0.0.1", 0), loop=self.loop)
=======
    @asyncio.coroutine
    @pytest.mark.skipif(not IS_PYTHON3, reason="requires python3.4 or above")
    def testUdpServerServeForeverClose(self):
        ''' Test StartUdpServer serve_forever() method '''
        server = yield from StartUdpServer(context=self.context,address=("127.0.0.1", 0), loop=self.loop)
>>>>>>> 7ad71700
        if PYTHON_VERSION >= (3, 7):
            server_task = asyncio.create_task(server.serve_forever())
        else:
            server_task = asyncio.ensure_future(server.serve_forever())
        await server.serving

        assert asyncio.isfuture(server.on_connection_terminated)
        assert not server.on_connection_terminated.done()

        server.server_close()
        assert server.protocol.is_closing()

<<<<<<< HEAD
    async def testUdpServerServeForeverTwice(self):
        """ Call on serve_forever() twice should result in a runtime error """
=======
    @asyncio.coroutine
    @pytest.mark.skipif(not IS_PYTHON3, reason="requires python3.4 or above")
    def testUdpServerServeForeverTwice(self):
        ''' Call on serve_forever() twice should result in a runtime error '''
>>>>>>> 7ad71700
        identity = ModbusDeviceIdentification(info={0x00: 'VendorName'})
        server = await StartUdpServer(context=self.context, address=("127.0.0.1", 0),
                                      loop=self.loop, identity=identity)
        if PYTHON_VERSION >= (3, 7):
            server_task = asyncio.create_task(server.serve_forever())
        else:
            server_task = asyncio.ensure_future(server.serve_forever())
        await server.serving
        with pytest.raises(RuntimeError):
            await server.serve_forever()
        server.server_close()

<<<<<<< HEAD
    async def testUdpServerReceiveData(self):
        """ Test that the sending data on datagram socket gets data pushed to framer """
        server = await StartUdpServer(context=self.context, address=("127.0.0.1", 0), loop=self.loop)
=======
    @asyncio.coroutine
    @pytest.mark.skipif(not IS_PYTHON3, reason="requires python3.4 or above")
    def testUdpServerReceiveData(self):
        ''' Test that the sending data on datagram socket gets data pushed to framer '''
        server = yield from StartUdpServer(context=self.context,address=("127.0.0.1", 0),loop=self.loop)
>>>>>>> 7ad71700
        if PYTHON_VERSION >= (3, 7):
            server_task = asyncio.create_task(server.serve_forever())
        else:
            server_task = asyncio.ensure_future(server.serve_forever())
        await server.serving
        with patch('pymodbus.transaction.ModbusSocketFramer.processIncomingPacket', new_callable=Mock) as process:

            server.endpoint.datagram_received(data=b"12345", addr=("127.0.0.1", 12345))
            await asyncio.sleep(0.1)
            process.seal()

            if PYTHON_VERSION >= (3, 6):
                process.assert_called_once()
            assert process.call_args[1]["data"] == b"12345"

            server.server_close()

<<<<<<< HEAD
    async def testUdpServerSendData(self):
        """ Test that the modbus udp asyncio server correctly sends data outbound """
=======
    @asyncio.coroutine
    @pytest.mark.skipif(not IS_PYTHON3, reason="requires python3.4 or above")
    def testUdpServerSendData(self):
        ''' Test that the modbus udp asyncio server correctly sends data outbound '''
>>>>>>> 7ad71700
        identity = ModbusDeviceIdentification(info={0x00: 'VendorName'})
        data = b'x\01\x00\x00\x00\x00\x06\x01\x03\x00\x00\x00\x19'
        server = await StartUdpServer(context=self.context, address=("127.0.0.1", 0))
        if PYTHON_VERSION >= (3, 7):
            server_task = asyncio.create_task(server.serve_forever())
        else:
            server_task = asyncio.ensure_future(server.serve_forever())
        await server.serving
        random_port = server.protocol._sock.getsockname()[1]
        received = server.endpoint.datagram_received = Mock(wraps=server.endpoint.datagram_received)
        done = self.loop.create_future()
        received_value = None

        class BasicClient(asyncio.DatagramProtocol):
            def connection_made(self, transport):
                self.transport = transport
                self.transport.sendto(data)

            def datagram_received(self, data, addr):
                nonlocal received_value, done
                print("received")
                received_value = data
                done.set_result(True)
                self.transport.close()

        transport, protocol = await self.loop.create_datagram_endpoint(BasicClient,
                                                                       remote_addr=('127.0.0.1', random_port))

        await asyncio.sleep(0.1)

        if PYTHON_VERSION >= (3, 6):
            received.assert_called_once()
        assert received.call_args[0][0] == data

        server.server_close()

        assert server.protocol.is_closing()
        await asyncio.sleep(0.1)

<<<<<<< HEAD
    async def testUdpServerRoundtrip(self):
        """ Test sending and receiving data on udp socket"""
        data = b"\x01\x00\x00\x00\x00\x06\x01\x03\x00\x00\x00\x01"  # unit 1, read register
        expected_response = b'\x01\x00\x00\x00\x00\x05\x01\x03\x02\x00\x11'  # value of 17 as per context
        server = await StartUdpServer(context=self.context, address=("127.0.0.1", 0), loop=self.loop)
=======
    @asyncio.coroutine
    @pytest.mark.skipif(not IS_PYTHON3, reason="requires python3.4 or above")
    def testUdpServerRoundtrip(self):
        ''' Test sending and receiving data on udp socket'''
        data = b"\x01\x00\x00\x00\x00\x06\x01\x03\x00\x00\x00\x01" # unit 1, read register
        expected_response = b'\x01\x00\x00\x00\x00\x05\x01\x03\x02\x00\x11' # value of 17 as per context
        server = yield from StartUdpServer(context=self.context,address=("127.0.0.1", 0),loop=self.loop)
>>>>>>> 7ad71700
        if PYTHON_VERSION >= (3, 7):
            server_task = asyncio.create_task(server.serve_forever())
        else:
            server_task = asyncio.ensure_future(server.serve_forever())
        await server.serving

        random_port = server.protocol._sock.getsockname()[1]

        connected, done = self.loop.create_future(), self.loop.create_future()
        received_value = None

        class BasicClient(asyncio.DatagramProtocol):
            def connection_made(self, transport):
                self.transport = transport
                self.transport.sendto(data)

            def datagram_received(self, data, addr):
                nonlocal received_value, done
                print("received")
                received_value = data
                done.set_result(True)

        transport, protocol = await self.loop.create_datagram_endpoint(BasicClient,
                                                                       remote_addr=('127.0.0.1', random_port))
        await asyncio.wait_for(done, timeout=0.1)

        assert received_value == expected_response

        transport.close()
        await asyncio.sleep(0)
        server.server_close()

<<<<<<< HEAD
    async def testUdpServerException(self):
        """ Test sending garbage data on a TCP socket should drop the connection """
=======
    @asyncio.coroutine
    @pytest.mark.skipif(not IS_PYTHON3, reason="requires python3.4 or above")
    def testUdpServerException(self):
        ''' Test sending garbage data on a TCP socket should drop the connection '''
>>>>>>> 7ad71700
        garbage = b'\xFF\xFF\xFF\xFF\xFF\xFF\xFF\xFF'
        server = await StartUdpServer(context=self.context, address=("127.0.0.1", 0), loop=self.loop)
        if PYTHON_VERSION >= (3, 7):
            server_task = asyncio.create_task(server.serve_forever())
        else:
            server_task = asyncio.ensure_future(server.serve_forever())
        await server.serving
        with patch('pymodbus.transaction.ModbusSocketFramer.processIncomingPacket',
                   new_callable=lambda: Mock(side_effect=Exception)) as process:
            connect, receive, eof = self.loop.create_future(), self.loop.create_future(), self.loop.create_future()
            received_data = None
            random_port = server.protocol._sock.getsockname()[1]  # get the random server port

            class BasicClient(asyncio.DatagramProtocol):
                def connection_made(self, transport):
                    _logger.debug("Client connected")
                    self.transport = transport
                    transport.sendto(garbage)
                    connect.set_result(True)

                def datagram_received(self, data, addr):
                    nonlocal receive
                    _logger.debug("Client received data")
                    receive.set_result(True)
                    received_data = data

            transport, protocol = await self.loop.create_datagram_endpoint(BasicClient,
                                                                           remote_addr=('127.0.0.1', random_port))
            await asyncio.wait_for(connect, timeout=0.1)
            assert not receive.done()
            assert not server.protocol._sock._closed
            server.server_close()

    # -----------------------------------------------------------------------#
    # Test ModbusServerFactory
    # -----------------------------------------------------------------------#
    @pytest.mark.skipif(not IS_PYTHON3, reason="requires python3.4 or above")
    def testModbusServerFactory(self):
        """ Test the base class for all the clients """
        with pytest.warns(DeprecationWarning):
            factory = ModbusServerFactory(store=None)

    @pytest.mark.skipif(not IS_PYTHON3, reason="requires python3.4 or above")
    def testStopServer(self):
        with pytest.warns(DeprecationWarning):
            StopServer()

<<<<<<< HEAD
    async def testTcpServerException(self):
        """ Sending garbage data on a TCP socket should drop the connection """
=======
    @asyncio.coroutine
    @pytest.mark.skipif(not IS_PYTHON3, reason="requires python3.4 or above")
    def testTcpServerException(self):
        ''' Sending garbage data on a TCP socket should drop the connection '''
>>>>>>> 7ad71700
        garbage = b'\xFF\xFF\xFF\xFF\xFF\xFF\xFF\xFF'
        server = await StartTcpServer(context=self.context, address=("127.0.0.1", 0), loop=self.loop)
        if PYTHON_VERSION >= (3, 7):
            server_task = asyncio.create_task(server.serve_forever())
        else:
            server_task = asyncio.ensure_future(server.serve_forever())
        await server.serving
        with patch('pymodbus.transaction.ModbusSocketFramer.processIncomingPacket',
                   new_callable=lambda: Mock(side_effect=Exception)) as process:
            connect, receive, eof = self.loop.create_future(), self.loop.create_future(), self.loop.create_future()
            received_data = None
            random_port = server.server.sockets[0].getsockname()[1]  # get the random server port

            class BasicClient(asyncio.BaseProtocol):
                def connection_made(self, transport):
                    _logger.debug("Client connected")
                    self.transport = transport
                    transport.write(garbage)
                    connect.set_result(True)

                def data_received(self, data):
                    _logger.debug("Client received data")
                    receive.set_result(True)
                    received_data = data

                def eof_received(self):
                    _logger.debug("Client stream eof")
                    eof.set_result(True)

            transport, protocol = await self.loop.create_connection(BasicClient, host='127.0.0.1',
                                                                    port=random_port)
            await asyncio.wait_for(connect, timeout=0.1)
            await asyncio.wait_for(eof, timeout=0.1)
            # neither of these should timeout if the test is successful
            server.server_close()

<<<<<<< HEAD
    async def testTcpServerException(self):
        """ Sending garbage data on a TCP socket should drop the connection """
=======

    @asyncio.coroutine
    @pytest.mark.skipif(not IS_PYTHON3, reason="requires python3.4 or above")
    def testTcpServerException(self):
        ''' Sending garbage data on a TCP socket should drop the connection '''
>>>>>>> 7ad71700
        garbage = b'\xFF\xFF\xFF\xFF\xFF\xFF\xFF\xFF'
        server = await StartTcpServer(context=self.context, address=("127.0.0.1", 0), loop=self.loop)
        if PYTHON_VERSION >= (3, 7):
            server_task = asyncio.create_task(server.serve_forever())
        else:
            server_task = asyncio.ensure_future(server.serve_forever())
        await server.serving
        with patch('pymodbus.transaction.ModbusSocketFramer.processIncomingPacket',
                   new_callable=lambda: Mock(side_effect=Exception)) as process:
            connect, receive, eof = self.loop.create_future(), self.loop.create_future(), self.loop.create_future()
            received_data = None
            random_port = server.server.sockets[0].getsockname()[1]  # get the random server port

            class BasicClient(asyncio.BaseProtocol):
                def connection_made(self, transport):
                    _logger.debug("Client connected")
                    self.transport = transport
                    transport.write(garbage)
                    connect.set_result(True)

                def data_received(self, data):
                    _logger.debug("Client received data")
                    receive.set_result(True)
                    received_data = data

                def eof_received(self):
                    _logger.debug("Client stream eof")
                    eof.set_result(True)

            transport, protocol = await self.loop.create_connection(BasicClient, host='127.0.0.1',
                                                                    port=random_port)
            await asyncio.wait_for(connect, timeout=0.1)
            await asyncio.wait_for(eof, timeout=0.1)
            # neither of these should timeout if the test is successful
            server.server_close()


# --------------------------------------------------------------------------- #
# Main
# --------------------------------------------------------------------------- #
if __name__ == "__main__":
    asynctest.main()<|MERGE_RESOLUTION|>--- conflicted
+++ resolved
@@ -65,17 +65,9 @@
 
     # -----------------------------------------------------------------------#
     # Test ModbusConnectedRequestHandler
-<<<<<<< HEAD
     # -----------------------------------------------------------------------#
     async def testStartTcpServer(self):
         """ Test that the modbus tcp asyncio server starts correctly """
-=======
-    #-----------------------------------------------------------------------#
-    @asyncio.coroutine
-    @pytest.mark.skipif(not IS_PYTHON3, reason="requires python3.4 or above")
-    def testStartTcpServer(self):
-        ''' Test that the modbus tcp asyncio server starts correctly '''
->>>>>>> 7ad71700
         identity = ModbusDeviceIdentification(info={0x00: 'VendorName'})
         self.loop = asynctest.Mock(self.loop)
         server = await StartTcpServer(context=self.context, loop=self.loop, identity=identity)
@@ -99,17 +91,9 @@
             await server.serve_forever()
             serve.assert_awaited()
 
-<<<<<<< HEAD
     async def testTcpServerServeForeverTwice(self):
         """ Call on serve_forever() twice should result in a runtime error """
         server = await StartTcpServer(context=self.context, address=("127.0.0.1", 0), loop=self.loop)
-=======
-    @asyncio.coroutine
-    @pytest.mark.skipif(not IS_PYTHON3, reason="requires python3.4 or above")
-    def testTcpServerServeForeverTwice(self):
-        ''' Call on serve_forever() twice should result in a runtime error '''
-        server = yield from StartTcpServer(context=self.context,address=("127.0.0.1", 0), loop=self.loop)
->>>>>>> 7ad71700
         if PYTHON_VERSION >= (3, 7):
             server_task = asyncio.create_task(server.serve_forever())
         else:
@@ -119,15 +103,8 @@
             await server.serve_forever()
         server.server_close()
 
-<<<<<<< HEAD
     async def testTcpServerReceiveData(self):
         """ Test data sent on socket is received by internals - doesn't not process data """
-=======
-    @asyncio.coroutine
-    @pytest.mark.skipif(not IS_PYTHON3, reason="requires python3.4 or above")
-    def testTcpServerReceiveData(self):
-        ''' Test data sent on socket is received by internals - doesn't not process data '''
->>>>>>> 7ad71700
         data = b'\x01\x00\x00\x00\x00\x06\x01\x03\x00\x00\x00\x19'
         server = await StartTcpServer(context=self.context, address=("127.0.0.1", 0), loop=self.loop)
         if PYTHON_VERSION >= (3, 7):
@@ -159,21 +136,11 @@
             assert process.call_args[1]["data"] == data
             server.server_close()
 
-<<<<<<< HEAD
     async def testTcpServerRoundtrip(self):
         """ Test sending and receiving data on tcp socket """
         data = b"\x01\x00\x00\x00\x00\x06\x01\x03\x00\x00\x00\x01"  # unit 1, read register
         expected_response = b'\x01\x00\x00\x00\x00\x05\x01\x03\x02\x00\x11'  # value of 17 as per context
         server = await StartTcpServer(context=self.context, address=("127.0.0.1", 0), loop=self.loop)
-=======
-    @asyncio.coroutine
-    @pytest.mark.skipif(not IS_PYTHON3, reason="requires python3.4 or above")
-    def testTcpServerRoundtrip(self):
-        ''' Test sending and receiving data on tcp socket '''
-        data = b"\x01\x00\x00\x00\x00\x06\x01\x03\x00\x00\x00\x01" # unit 1, read register
-        expected_response = b'\x01\x00\x00\x00\x00\x05\x01\x03\x02\x00\x11' # value of 17 as per context
-        server = yield from StartTcpServer(context=self.context,address=("127.0.0.1", 0),loop=self.loop)
->>>>>>> 7ad71700
         if PYTHON_VERSION >= (3, 7):
             server_task = asyncio.create_task(server.serve_forever())
         else:
@@ -208,15 +175,8 @@
         await asyncio.sleep(0)
         server.server_close()
 
-<<<<<<< HEAD
     async def testTcpServerConnectionLost(self):
         """ Test tcp stream interruption """
-=======
-    @asyncio.coroutine
-    @pytest.mark.skipif(not IS_PYTHON3, reason="requires python3.4 or above")
-    def testTcpServerConnectionLost(self):
-        ''' Test tcp stream interruption '''
->>>>>>> 7ad71700
         data = b"\x01\x00\x00\x00\x00\x06\x01\x01\x00\x00\x00\x01"
         server = await StartTcpServer(context=self.context, address=("127.0.0.1", 0), loop=self.loop)
 
@@ -250,15 +210,8 @@
 
         server.server_close()
 
-<<<<<<< HEAD
     async def testTcpServerCloseActiveConnection(self):
         """ Test server_close() while there are active TCP connections """
-=======
-    @asyncio.coroutine
-    @pytest.mark.skipif(not IS_PYTHON3, reason="requires python3.4 or above")
-    def testTcpServerCloseActiveConnection(self):
-        ''' Test server_close() while there are active TCP connections '''
->>>>>>> 7ad71700
         data = b"\x01\x00\x00\x00\x00\x06\x01\x01\x00\x00\x00\x01"
         server = await StartTcpServer(context=self.context, address=("127.0.0.1", 0), loop=self.loop)
         if PYTHON_VERSION >= (3, 7):
@@ -285,7 +238,6 @@
 
         # close isn't synchronous and there's no notification that it's done
         # so we have to wait a bit
-<<<<<<< HEAD
         await asyncio.sleep(0.0)
         assert len(server.active_connections) == 0
 
@@ -294,18 +246,6 @@
         context = ModbusServerContext(slaves={0x01: self.store, 0x02: self.store}, single=False)
         data = b"\x01\x00\x00\x00\x00\x06\x05\x03\x00\x00\x00\x01"  # get slave 5 function 3 (holding register)
         server = await StartTcpServer(context=context, address=("127.0.0.1", 0), loop=self.loop)
-=======
-        yield from asyncio.sleep(0.0)
-        self.assertTrue( len(server.active_connections) == 0 )
-
-    @asyncio.coroutine
-    @pytest.mark.skipif(not IS_PYTHON3, reason="requires python3.4 or above")
-    def testTcpServerNoSlave(self):
-        ''' Test unknown slave unit exception '''
-        context = ModbusServerContext(slaves={0x01: self.store, 0x02: self.store  }, single=False)
-        data = b"\x01\x00\x00\x00\x00\x06\x05\x03\x00\x00\x00\x01" # get slave 5 function 3 (holding register)
-        server = yield from StartTcpServer(context=context,address=("127.0.0.1", 0),loop=self.loop)
->>>>>>> 7ad71700
         if PYTHON_VERSION >= (3, 7):
             server_task = asyncio.create_task(server.serve_forever())
         else:
@@ -336,15 +276,8 @@
         assert not eof.done()
         server.server_close()
 
-<<<<<<< HEAD
     async def testTcpServerModbusError(self):
         """ Test sending garbage data on a TCP socket should drop the connection """
-=======
-    @asyncio.coroutine
-    @pytest.mark.skipif(not IS_PYTHON3, reason="requires python3.4 or above")
-    def testTcpServerModbusError(self):
-        ''' Test sending garbage data on a TCP socket should drop the connection '''
->>>>>>> 7ad71700
         data = b"\x01\x00\x00\x00\x00\x06\x01\x03\x00\x00\x00\x01"  # get slave 5 function 3 (holding register)
         server = await StartTcpServer(context=self.context, address=("127.0.0.1", 0), loop=self.loop)
         if PYTHON_VERSION >= (3, 7):
@@ -381,15 +314,8 @@
             transport.close()
             server.server_close()
 
-<<<<<<< HEAD
     async def testTcpServerInternalException(self):
         """ Test sending garbage data on a TCP socket should drop the connection """
-=======
-    @asyncio.coroutine
-    @pytest.mark.skipif(not IS_PYTHON3, reason="requires python3.4 or above")
-    def testTcpServerInternalException(self):
-        ''' Test sending garbage data on a TCP socket should drop the connection '''
->>>>>>> 7ad71700
         data = b"\x01\x00\x00\x00\x00\x06\x01\x03\x00\x00\x00\x01"  # get slave 5 function 3 (holding register)
         server = await StartTcpServer(context=self.context, address=("127.0.0.1", 0), loop=self.loop)
         if PYTHON_VERSION >= (3, 7):
@@ -429,17 +355,9 @@
 
     # -----------------------------------------------------------------------#
     # Test ModbusTlsProtocol
-<<<<<<< HEAD
     # -----------------------------------------------------------------------#
     async def testStartTlsServer(self):
         """ Test that the modbus tls asyncio server starts correctly """
-=======
-    #-----------------------------------------------------------------------#
-    @asyncio.coroutine
-    @pytest.mark.skipif(not IS_PYTHON3, reason="requires python3.4 or above")
-    def testStartTlsServer(self):
-        ''' Test that the modbus tls asyncio server starts correctly '''
->>>>>>> 7ad71700
         with patch.object(ssl.SSLContext, 'load_cert_chain') as mock_method:
             identity = ModbusDeviceIdentification(info={0x00: 'VendorName'})
             self.loop = asynctest.Mock(self.loop)
@@ -467,15 +385,8 @@
                 await server.serve_forever()
                 serve.assert_awaited()
 
-<<<<<<< HEAD
     async def testTlsServerServeForeverTwice(self):
         """ Call on serve_forever() twice should result in a runtime error """
-=======
-    @asyncio.coroutine
-    @pytest.mark.skipif(not IS_PYTHON3, reason="requires python3.4 or above")
-    def testTlsServerServeForeverTwice(self):
-        ''' Call on serve_forever() twice should result in a runtime error '''
->>>>>>> 7ad71700
         with patch.object(ssl.SSLContext, 'load_cert_chain') as mock_method:
             server = await StartTlsServer(context=self.context, address=("127.0.0.1", 0), loop=self.loop)
             if PYTHON_VERSION >= (3, 7):
@@ -491,15 +402,8 @@
     # Test ModbusUdpProtocol
     # -----------------------------------------------------------------------#
 
-<<<<<<< HEAD
     async def testStartUdpServer(self):
         """ Test that the modbus udp asyncio server starts correctly """
-=======
-    @asyncio.coroutine
-    @pytest.mark.skipif(not IS_PYTHON3, reason="requires python3.4 or above")
-    def testStartUdpServer(self):
-        ''' Test that the modbus udp asyncio server starts correctly '''
->>>>>>> 7ad71700
         identity = ModbusDeviceIdentification(info={0x00: 'VendorName'})
         self.loop = asynctest.Mock(self.loop)
         server = await StartUdpServer(context=self.context, loop=self.loop, identity=identity)
@@ -522,17 +426,9 @@
             await server.serve_forever()
             serve.assert_awaited()
 
-<<<<<<< HEAD
     async def testUdpServerServeForeverClose(self):
         """ Test StartUdpServer serve_forever() method """
         server = await StartUdpServer(context=self.context, address=("127.0.0.1", 0), loop=self.loop)
-=======
-    @asyncio.coroutine
-    @pytest.mark.skipif(not IS_PYTHON3, reason="requires python3.4 or above")
-    def testUdpServerServeForeverClose(self):
-        ''' Test StartUdpServer serve_forever() method '''
-        server = yield from StartUdpServer(context=self.context,address=("127.0.0.1", 0), loop=self.loop)
->>>>>>> 7ad71700
         if PYTHON_VERSION >= (3, 7):
             server_task = asyncio.create_task(server.serve_forever())
         else:
@@ -545,15 +441,8 @@
         server.server_close()
         assert server.protocol.is_closing()
 
-<<<<<<< HEAD
     async def testUdpServerServeForeverTwice(self):
         """ Call on serve_forever() twice should result in a runtime error """
-=======
-    @asyncio.coroutine
-    @pytest.mark.skipif(not IS_PYTHON3, reason="requires python3.4 or above")
-    def testUdpServerServeForeverTwice(self):
-        ''' Call on serve_forever() twice should result in a runtime error '''
->>>>>>> 7ad71700
         identity = ModbusDeviceIdentification(info={0x00: 'VendorName'})
         server = await StartUdpServer(context=self.context, address=("127.0.0.1", 0),
                                       loop=self.loop, identity=identity)
@@ -566,17 +455,9 @@
             await server.serve_forever()
         server.server_close()
 
-<<<<<<< HEAD
     async def testUdpServerReceiveData(self):
         """ Test that the sending data on datagram socket gets data pushed to framer """
         server = await StartUdpServer(context=self.context, address=("127.0.0.1", 0), loop=self.loop)
-=======
-    @asyncio.coroutine
-    @pytest.mark.skipif(not IS_PYTHON3, reason="requires python3.4 or above")
-    def testUdpServerReceiveData(self):
-        ''' Test that the sending data on datagram socket gets data pushed to framer '''
-        server = yield from StartUdpServer(context=self.context,address=("127.0.0.1", 0),loop=self.loop)
->>>>>>> 7ad71700
         if PYTHON_VERSION >= (3, 7):
             server_task = asyncio.create_task(server.serve_forever())
         else:
@@ -594,15 +475,8 @@
 
             server.server_close()
 
-<<<<<<< HEAD
     async def testUdpServerSendData(self):
         """ Test that the modbus udp asyncio server correctly sends data outbound """
-=======
-    @asyncio.coroutine
-    @pytest.mark.skipif(not IS_PYTHON3, reason="requires python3.4 or above")
-    def testUdpServerSendData(self):
-        ''' Test that the modbus udp asyncio server correctly sends data outbound '''
->>>>>>> 7ad71700
         identity = ModbusDeviceIdentification(info={0x00: 'VendorName'})
         data = b'x\01\x00\x00\x00\x00\x06\x01\x03\x00\x00\x00\x19'
         server = await StartUdpServer(context=self.context, address=("127.0.0.1", 0))
@@ -642,21 +516,11 @@
         assert server.protocol.is_closing()
         await asyncio.sleep(0.1)
 
-<<<<<<< HEAD
     async def testUdpServerRoundtrip(self):
         """ Test sending and receiving data on udp socket"""
         data = b"\x01\x00\x00\x00\x00\x06\x01\x03\x00\x00\x00\x01"  # unit 1, read register
         expected_response = b'\x01\x00\x00\x00\x00\x05\x01\x03\x02\x00\x11'  # value of 17 as per context
         server = await StartUdpServer(context=self.context, address=("127.0.0.1", 0), loop=self.loop)
-=======
-    @asyncio.coroutine
-    @pytest.mark.skipif(not IS_PYTHON3, reason="requires python3.4 or above")
-    def testUdpServerRoundtrip(self):
-        ''' Test sending and receiving data on udp socket'''
-        data = b"\x01\x00\x00\x00\x00\x06\x01\x03\x00\x00\x00\x01" # unit 1, read register
-        expected_response = b'\x01\x00\x00\x00\x00\x05\x01\x03\x02\x00\x11' # value of 17 as per context
-        server = yield from StartUdpServer(context=self.context,address=("127.0.0.1", 0),loop=self.loop)
->>>>>>> 7ad71700
         if PYTHON_VERSION >= (3, 7):
             server_task = asyncio.create_task(server.serve_forever())
         else:
@@ -689,15 +553,8 @@
         await asyncio.sleep(0)
         server.server_close()
 
-<<<<<<< HEAD
     async def testUdpServerException(self):
         """ Test sending garbage data on a TCP socket should drop the connection """
-=======
-    @asyncio.coroutine
-    @pytest.mark.skipif(not IS_PYTHON3, reason="requires python3.4 or above")
-    def testUdpServerException(self):
-        ''' Test sending garbage data on a TCP socket should drop the connection '''
->>>>>>> 7ad71700
         garbage = b'\xFF\xFF\xFF\xFF\xFF\xFF\xFF\xFF'
         server = await StartUdpServer(context=self.context, address=("127.0.0.1", 0), loop=self.loop)
         if PYTHON_VERSION >= (3, 7):
@@ -745,15 +602,8 @@
         with pytest.warns(DeprecationWarning):
             StopServer()
 
-<<<<<<< HEAD
     async def testTcpServerException(self):
         """ Sending garbage data on a TCP socket should drop the connection """
-=======
-    @asyncio.coroutine
-    @pytest.mark.skipif(not IS_PYTHON3, reason="requires python3.4 or above")
-    def testTcpServerException(self):
-        ''' Sending garbage data on a TCP socket should drop the connection '''
->>>>>>> 7ad71700
         garbage = b'\xFF\xFF\xFF\xFF\xFF\xFF\xFF\xFF'
         server = await StartTcpServer(context=self.context, address=("127.0.0.1", 0), loop=self.loop)
         if PYTHON_VERSION >= (3, 7):
@@ -790,16 +640,8 @@
             # neither of these should timeout if the test is successful
             server.server_close()
 
-<<<<<<< HEAD
     async def testTcpServerException(self):
         """ Sending garbage data on a TCP socket should drop the connection """
-=======
-
-    @asyncio.coroutine
-    @pytest.mark.skipif(not IS_PYTHON3, reason="requires python3.4 or above")
-    def testTcpServerException(self):
-        ''' Sending garbage data on a TCP socket should drop the connection '''
->>>>>>> 7ad71700
         garbage = b'\xFF\xFF\xFF\xFF\xFF\xFF\xFF\xFF'
         server = await StartTcpServer(context=self.context, address=("127.0.0.1", 0), loop=self.loop)
         if PYTHON_VERSION >= (3, 7):
